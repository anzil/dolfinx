// Copyright (C) 2013, 2015, 2016 Johan Hake, Jan Blechta
//
// This file is part of DOLFIN (https://www.fenicsproject.org)
//
// SPDX-License-Identifier:    LGPL-3.0-or-later

#pragma once

#include "CoordinateMapping.h"
#include "DofMap.h"
#include "ElementDofLayout.h"
#include <dolfin/common/types.h>
#include <dolfin/la/PETScVector.h>
#include <dolfin/mesh/cell_types.h>
#include <memory>
#include <vector>

struct fenics_dofmap;
struct fenics_form;
struct fenics_coordinate_mapping;
struct fenics_function_space;

namespace dolfin
{
namespace common
{
class IndexMap;
}

namespace la
{
class PETScMatrix;
class PETScVector;
} // namespace la
namespace function
{
class Constant;
class Function;
class FunctionSpace;
} // namespace function

namespace mesh
{
class Geometry;
class Mesh;
} // namespace mesh

namespace fem
{
class Form;

/// Compute IndexMaps for stacked index maps
std::vector<std::vector<std::shared_ptr<const common::IndexMap>>>
blocked_index_sets(const std::vector<std::vector<const fem::Form*>> a);

/// Create matrix. Matrix is not zeroed.
la::PETScMatrix create_matrix(const Form& a);

/// Initialise monolithic matrix for an array for bilinear forms. Matrix
/// is not zeroed.
la::PETScMatrix
create_matrix_block(std::vector<std::vector<const fem::Form*>> a);

/// Create nested (MatNest) matrix. Matrix is not zeroed.
la::PETScMatrix
create_matrix_nest(std::vector<std::vector<const fem::Form*>> a);

/// Initialise monolithic vector. Vector is not zeroed.
la::PETScVector create_vector_block(std::vector<const fem::Form*> L);

/// Initialise nested (VecNest) vector. Vector is not zeroed.
la::PETScVector create_vector_nest(std::vector<const fem::Form*> L);

/// Get new global index in 'spliced' indices
std::size_t get_global_index(const std::vector<const common::IndexMap*> maps,
                             const int field, const int n);

/// Create an ElementDofLayout from a fenics_dofmap
ElementDofLayout create_element_dof_layout(const fenics_dofmap& dofmap,
                                           const mesh::CellType cell_type,
                                           const std::vector<int>& parent_map
                                           = {});

/// Create dof map on mesh from a fenics_dofmap
///
/// @param[in] dofmap The fenics_dofmap.
/// @param[in] mesh The mesh.
DofMap create_dofmap(const fenics_dofmap& dofmap, const mesh::Mesh& mesh);

/// Create form (shared data)
///
/// @param[in] fenics_form The FEniCS form.
/// @param[in] spaces Vector of function spaces.
Form create_form(
    const fenics_form& fenics_form,
    const std::vector<std::shared_ptr<const function::FunctionSpace>>& spaces);

/// Extract coefficients from FEniCS form
std::vector<std::tuple<int, std::string, std::shared_ptr<function::Function>>>
get_coeffs_from_fenics_form(const fenics_form& fenics_form);

/// Extract coefficients from FEniCS form
std::vector<std::pair<std::string, std::shared_ptr<const function::Constant>>>
get_constants_from_fenics_form(const fenics_form& fenics_form);

/// Get dolfin::fem::CoordinateMapping from FEniCS
std::shared_ptr<const fem::CoordinateMapping>
get_cmap_from_fenics_cmap(const fenics_coordinate_mapping& fenics_cmap);

/// Create FunctionSpace from FEniCS function space
/// @param fptr Function Pointer to a fenics_function_space_create function
/// @param mesh Mesh
/// @return The created FunctionSpace
std::shared_ptr<function::FunctionSpace>
<<<<<<< HEAD
create_functionspace(fenics_function_space* (*fptr)(void), std::shared_ptr<mesh::Mesh> mesh);
=======
create_functionspace(ufc_function_space* (*fptr)(void),
                     std::shared_ptr<mesh::Mesh> mesh);
>>>>>>> cd505909

} // namespace fem
} // namespace dolfin<|MERGE_RESOLUTION|>--- conflicted
+++ resolved
@@ -112,12 +112,8 @@
 /// @param mesh Mesh
 /// @return The created FunctionSpace
 std::shared_ptr<function::FunctionSpace>
-<<<<<<< HEAD
-create_functionspace(fenics_function_space* (*fptr)(void), std::shared_ptr<mesh::Mesh> mesh);
-=======
-create_functionspace(ufc_function_space* (*fptr)(void),
+create_functionspace(fenics_function_space* (*fptr)(void),
                      std::shared_ptr<mesh::Mesh> mesh);
->>>>>>> cd505909
 
 } // namespace fem
 } // namespace dolfin