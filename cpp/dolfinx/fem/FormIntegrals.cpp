// Copyright (C) 2018 Chris Richardson and Garth N. Wells
//
// This file is part of DOLFINX (https://www.fenicsproject.org)
//
// SPDX-License-Identifier:    LGPL-3.0-or-later

#include "FormIntegrals.h"
#include <cstdlib>
#include <dolfinx/common/IndexMap.h>
#include <dolfinx/common/types.h>
#include <dolfinx/graph/AdjacencyList.h>
#include <dolfinx/mesh/MeshTags.h>

using namespace dolfinx;
using namespace dolfinx::fem;

//-----------------------------------------------------------------------------
FormIntegrals::FormIntegrals()
{
  // Do nothing
}
//-----------------------------------------------------------------------------
const std::function<void(PetscScalar*, const PetscScalar*, const PetscScalar*,
                         const double*, const int*, const std::uint8_t*,
                         const std::uint32_t)>&
FormIntegrals::get_tabulate_tensor(FormIntegrals::Type type, int i) const
{
  int type_index = static_cast<int>(type);
  const std::vector<struct FormIntegrals::Integral>& integrals
      = _integrals.at(type_index);
  return integrals.at(i).tabulate;
}
//-----------------------------------------------------------------------------
void FormIntegrals::set_tabulate_tensor(
    FormIntegrals::Type type, int i,
    std::function<void(PetscScalar*, const PetscScalar*, const PetscScalar*,
                       const double*, const int*, const std::uint8_t*,
                       const std::uint32_t)>
        fn)

{
  const int type_index = static_cast<int>(type);
  std::vector<struct FormIntegrals::Integral>& integrals
      = _integrals.at(type_index);

  // Find insertion point
  int pos = 0;
  for (const auto& q : integrals)
  {
    if (q.id == i)
    {
      throw std::runtime_error("Integral with ID " + std::to_string(i)
                               + " already exists");
    }
    else if (q.id > i)
      break;
    ++pos;
  }

  // Create new Integral and insert
  struct FormIntegrals::Integral new_integral
      = {fn, i, std::vector<std::int32_t>()};

  integrals.insert(integrals.begin() + pos, new_integral);
}
//-----------------------------------------------------------------------------
int FormIntegrals::num_integrals(FormIntegrals::Type type) const
{
  return _integrals[static_cast<int>(type)].size();
}
//-----------------------------------------------------------------------------
std::vector<int> FormIntegrals::integral_ids(FormIntegrals::Type type) const
{
  std::vector<int> ids;
  int type_index = static_cast<int>(type);
  for (const auto& integral : _integrals[type_index])
    ids.push_back(integral.id);

  return ids;
}
//-----------------------------------------------------------------------------
const std::vector<std::int32_t>&
FormIntegrals::integral_domains(FormIntegrals::Type type, int i) const
{
  int type_index = static_cast<int>(type);
  return _integrals[type_index].at(i).active_entities;
}
//-----------------------------------------------------------------------------
void FormIntegrals::set_domains(FormIntegrals::Type type,
                                const mesh::MeshTags<int>& marker)
{
  int type_index = static_cast<int>(type);
  std::vector<struct FormIntegrals::Integral>& integrals
      = _integrals[type_index];

  if (integrals.size() == 0)
    return;

  std::shared_ptr<const mesh::Mesh> mesh = marker.mesh();

  const mesh::Topology& topology = mesh->topology();
  const int tdim = topology.dim();

  int dim = tdim;
  if (type == Type::exterior_facet or type == Type::interior_facet)
    dim = tdim - 1;
  else if (type == Type::vertex)
    dim = 0;

  if (dim != marker.dim())
  {
    throw std::runtime_error("Invalid MeshTags dimension:"
                             + std::to_string(marker.dim()));
  }

  // Create a reverse map
  std::map<int, int> id_to_integral;
  for (std::size_t i = 0; i < integrals.size(); ++i)
  {
    if (integrals[i].id != -1)
    {
      integrals[i].active_entities.clear();
      id_to_integral.insert({integrals[i].id, i});
    }
  }

  // Get mesh function data array
  const std::vector<int>& values = marker.values();
  const std::vector<std::int32_t>& tagged_entities = marker.indices();

  if (type == Type::exterior_facet)
  {
    mesh->create_connectivity(tdim - 1, tdim);
<<<<<<< HEAD
    std::set<std::int32_t> fwd_shared_facets(
        topology.index_map(tdim - 1)->forward_indices().begin(),
        topology.index_map(tdim - 1)->forward_indices().end());
    auto f_to_c = topology.connectivity(tdim - 1, tdim);
    // const std::vector<bool>& interior_facets = topology.interior_facets();
    for (Eigen::Index i = 0; i < num_entities; ++i)
=======
    const std::vector<bool>& interior_facets = topology.interior_facets();
    for (std::size_t i = 0; i < tagged_entities.size(); ++i)
>>>>>>> 9797d4b1
    {
      const std::int32_t facet_index = tagged_entities[i];
      // Check that facet is an exterior facet (and not just on a
      // process boundary)
<<<<<<< HEAD
      if (f_to_c->num_links(i) == 1
          and fwd_shared_facets.find(i) == fwd_shared_facets.end())
=======
      if (!interior_facets[facet_index])
>>>>>>> 9797d4b1
      {
        const auto it = id_to_integral.find(values[i]);
        if (it != id_to_integral.end())
          integrals[it->second].active_entities.push_back(facet_index);
      }
    }
  }
  else if (type == Type::interior_facet)
  {
    mesh->create_connectivity(tdim - 1, tdim);
    std::shared_ptr<const graph::AdjacencyList<std::int32_t>> connectivity
        = topology.connectivity(tdim - 1, tdim);
    assert(connectivity);
    for (std::size_t i = 0; i < tagged_entities.size(); ++i)
    {
      const std::int32_t facet_index = tagged_entities[i];
      if (connectivity->num_links(facet_index) == 2)
      {
        const auto it = id_to_integral.find(values[i]);
        if (it != id_to_integral.end())
          integrals[it->second].active_entities.push_back(facet_index);
      }
    }
  }
  else
  {
    // For cell and vertex integrals use all markers (but not on ghost
    // entities)
    for (std::size_t i = 0; i < tagged_entities.size(); ++i)
    {
      const std::int32_t entity_index = tagged_entities[i];
      const auto it = id_to_integral.find(values[i]);
      if (it != id_to_integral.end())
        integrals[it->second].active_entities.push_back(entity_index);
    }
  }
}
//-----------------------------------------------------------------------------
void FormIntegrals::set_default_domains(const mesh::Mesh& mesh)
{
  const mesh::Topology& topology = mesh.topology();
  const int tdim = topology.dim();

  std::vector<struct FormIntegrals::Integral>& cell_integrals
      = _integrals[static_cast<int>(FormIntegrals::Type::cell)];

  // Cells. If there is a default integral, define it on all owned cells
  if (cell_integrals.size() > 0 and cell_integrals[0].id == -1)
  {
    const int num_cells = topology.index_map(tdim)->size_local();
    cell_integrals[0].active_entities.resize(num_cells);
    std::iota(cell_integrals[0].active_entities.begin(),
              cell_integrals[0].active_entities.end(), 0);
  }

  // Exterior facets. If there is a default integral, define it only on
  // owned surface facets.
  std::vector<struct FormIntegrals::Integral>& exf_integrals
      = _integrals[static_cast<int>(FormIntegrals::Type::exterior_facet)];
  if (exf_integrals.size() > 0 and exf_integrals[0].id == -1)
  {
    // If there is a default integral, define it only on surface facets
    exf_integrals[0].active_entities.clear();

    // Get number of facets owned by this process
    mesh.create_connectivity(tdim - 1, tdim);
    assert(topology.index_map(tdim - 1));
    const int num_facets = topology.index_map(tdim - 1)->size_local();
    std::set<std::int32_t> fwd_shared_facets(
        topology.index_map(tdim - 1)->forward_indices().begin(),
        topology.index_map(tdim - 1)->forward_indices().end());
    auto f_to_c = topology.connectivity(tdim - 1, tdim);
    // const std::vector<bool>& interior_facets = topology.interior_facets();
    for (int f = 0; f < num_facets; ++f)
    {
      // All "owned" facets connected to one cell, that are not shared,
      // should be external.
      if (f_to_c->num_links(f) == 1
          and fwd_shared_facets.find(f) == fwd_shared_facets.end())
        exf_integrals[0].active_entities.push_back(f);
    }
  }

  // Interior facets. If there is a default integral, define it only on
  // owned interior facets.
  std::vector<struct FormIntegrals::Integral>& inf_integrals
      = _integrals[static_cast<int>(FormIntegrals::Type::interior_facet)];
  if (inf_integrals.size() > 0 and inf_integrals[0].id == -1)
  {
    // If there is a default integral, define it only on interior facets
    inf_integrals[0].active_entities.clear();
    inf_integrals[0].active_entities.reserve(mesh.num_entities(tdim - 1));

    // Get number of facets owned by this process
    mesh.create_connectivity(tdim - 1, tdim);
    assert(topology.index_map(tdim - 1));

    const int num_facets = topology.index_map(tdim - 1)->size_local();
    auto f_to_c = topology.connectivity(tdim - 1, tdim);
    for (int f = 0; f < num_facets; ++f)
    {
      if (f_to_c->num_links(f) == 2)
        inf_integrals[0].active_entities.push_back(f);
    }
  }
}
//-----------------------------------------------------------------------------<|MERGE_RESOLUTION|>--- conflicted
+++ resolved
@@ -131,27 +131,13 @@
   if (type == Type::exterior_facet)
   {
     mesh->create_connectivity(tdim - 1, tdim);
-<<<<<<< HEAD
-    std::set<std::int32_t> fwd_shared_facets(
-        topology.index_map(tdim - 1)->forward_indices().begin(),
-        topology.index_map(tdim - 1)->forward_indices().end());
-    auto f_to_c = topology.connectivity(tdim - 1, tdim);
-    // const std::vector<bool>& interior_facets = topology.interior_facets();
-    for (Eigen::Index i = 0; i < num_entities; ++i)
-=======
     const std::vector<bool>& interior_facets = topology.interior_facets();
     for (std::size_t i = 0; i < tagged_entities.size(); ++i)
->>>>>>> 9797d4b1
     {
       const std::int32_t facet_index = tagged_entities[i];
       // Check that facet is an exterior facet (and not just on a
       // process boundary)
-<<<<<<< HEAD
-      if (f_to_c->num_links(i) == 1
-          and fwd_shared_facets.find(i) == fwd_shared_facets.end())
-=======
       if (!interior_facets[facet_index])
->>>>>>> 9797d4b1
       {
         const auto it = id_to_integral.find(values[i]);
         if (it != id_to_integral.end())
