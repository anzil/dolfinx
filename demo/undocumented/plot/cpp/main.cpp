--- conflicted
+++ resolved
@@ -67,17 +67,10 @@
   const double H = 0.025;
   double X = 0.3;
   double Y = 0.4;
-<<<<<<< HEAD
-  double dX = 0.5*H;
-  double dY = 0.75*H;
-  double* coordinates = mesh.coordinates();
-  const std::vector<double> original(coordinates, coordinates + 2*mesh.num_vertices());
-=======
   double dX = H;
   double dY = 1.5*H;
   std::vector<double>& coordinates = mesh.coordinates();
   const std::vector<double> original = coordinates;
->>>>>>> 82b342d8
 
   for (dolfin::uint i = 0; i < 200; i++)
   {
