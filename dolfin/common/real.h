--- conflicted
+++ resolved
@@ -33,13 +33,8 @@
   typedef double real;
 #endif
 
-<<<<<<< HEAD
   // Store the epsilon value
   extern real _real_epsilon;
-
-  // Initialize value of real_epsilon()
-  void real_init();
-=======
 
   // Set precision and initialize extended precision
   void dolfin_set_precision(uint prec);
@@ -47,7 +42,6 @@
   //Store the epsilon value
   extern real _real_epsilon;
   extern bool _real_initialized;
->>>>>>> 19f8a253
 
   // Convert to double (if necessary)
   inline double to_double(real x)
@@ -86,14 +80,18 @@
     return std::pow(to_double(x), to_double(y));
 #endif
   }
+  
+  // Power function
+  inline real pow(real x, real y)
+  {
+#ifdef HAS_GMP
+    error("Multiprecision pow function not implemented.");
+    return 0.0;
+#else
+    return std::pow(to_double(x), to_double(y));
+#endif
+  }
 
-<<<<<<< HEAD
-  // Power function (note: not full precision!)
-  inline real real_pow(real x, real y)
-  { return std::pow(to_double(x), to_double(y)); }
-
- /// Square root
-=======
   inline int isnormal(real x) {
 #ifdef HAS_GMP
     // NOTE: Not implemented. 
@@ -104,15 +102,17 @@
 #endif
   }
 
+  // Power function (note: not full precision!)
+  inline real real_pow(real x, real y)
+  { return std::pow(to_double(x), to_double(y)); }
 
-  // Square root 
->>>>>>> 19f8a253
+ /// Square root
   real real_sqrt(real a);
 
   /// Compute pi
   real real_pi();
 
-<<<<<<< HEAD
+  double real_frexp(int* exp, real x);
   /// Exponential function (note: not full precision!)
   inline real real_exp(real x)
   { return to_real(exp(to_double(x))); }
@@ -120,13 +120,9 @@
   /// Logarithmic function (note: not full precision!)
   inline real real_log(real x)
   { return to_real(log(to_double(x))); }
-=======
-  double real_frexp(int* exp, real x);
->>>>>>> 19f8a253
 
   // Get computed epsilon
-  inline const real real_epsilon()
-  { return _real_epsilon; }
+  inline const real real_epsilon() {return _real_epsilon;}
 
   // Get precision in decimal digits
   // Usefull when writing with full precision to text (ascii) files
