// Copyright (C) 2007-2012 Anders Logg and Garth N. Wells
//
// This file is part of DOLFIN.
//
// DOLFIN is free software: you can redistribute it and/or modify
// it under the terms of the GNU Lesser General Public License as published by
// the Free Software Foundation, either version 3 of the License, or
// (at your option) any later version.
//
// DOLFIN is distributed in the hope that it will be useful,
// but WITHOUT ANY WARRANTY; without even the implied warranty of
// MERCHANTABILITY or FITNESS FOR A PARTICULAR PURPOSE. See the
// GNU Lesser General Public License for more details.
//
// You should have received a copy of the GNU Lesser General Public License
// along with DOLFIN. If not, see <http://www.gnu.org/licenses/>.
//
// Modified by Martin Alnes, 2008
// Modified by Kent-Andre Mardal, 2009
// Modified by Ola Skavhaug, 2009
// Modified by Joachim B Haga, 2012
// Modified by Mikael Mortensen, 2012
//
// First added:  2007-03-01
// Last changed: 2012-11-05

#ifndef __DOLFIN_DOF_MAP_H
#define __DOLFIN_DOF_MAP_H

#include <map>
#include <memory>
#include <utility>
#include <vector>
#include <boost/multi_array.hpp>
#include <boost/scoped_ptr.hpp>
#include <boost/shared_ptr.hpp>
#include <boost/unordered_map.hpp>
#include <ufc.h>

#include <dolfin/common/types.h>
#include <dolfin/mesh/Cell.h>
#include "GenericDofMap.h"

namespace dolfin
{

  class GenericVector;
  class UFC;
  class UFCMesh;
  class Restriction;

  /// This class handles the mapping of degrees of freedom. It builds
  /// a dof map based on a ufc::dofmap on a specific mesh. It will
  /// reorder the dofs when running in parallel. Sub-dofmaps, both
  /// views and copies, are supported.

  class DofMap : public GenericDofMap
  {
  public:

    /// Create dof map on mesh (data is not shared)
    ///
    /// *Arguments*
    ///     ufc_dofmap (ufc::dofmap)
    ///         The ufc::dofmap.
    ///     mesh (_Mesh_)
    ///         The mesh.
    DofMap(boost::shared_ptr<const ufc::dofmap> ufc_dofmap,
           const Mesh& mesh);

    /// Create restricted dof map on mesh (data is not shared)
    ///
    /// *Arguments*
    ///     ufc_dofmap (ufc::dofmap)
    ///         The ufc::dofmap.
    ///     restriction (_Restriction_)
    ///         The restriction.
    DofMap(boost::shared_ptr<const ufc::dofmap> ufc_dofmap,
           boost::shared_ptr<const Restriction> restriction);

  private:

    // Create a sub-dofmap (a view) from parent_dofmap
    DofMap(const DofMap& parent_dofmap, const std::vector<std::size_t>& component,
           const Mesh& mesh, bool distributed);

    // Create a collapsed dofmap from parent_dofmap
    DofMap(boost::unordered_map<std::size_t, std::size_t>& collapsed_map,
           const DofMap& dofmap_view, const Mesh& mesh, bool distributed);

    /// Copy constructor
    ///
    /// *Arguments*
    ///     dofmap (_DofMap_)
    ///         The object to be copied.
    DofMap(const DofMap& dofmap);

  public:

    /// Destructor
    ~DofMap();

    /// True iff dof map is a view into another map
    ///
    /// *Returns*
    ///     bool
    ///         True if the dof map is a sub-dof map (a view into
    ///         another map).
    bool is_view() const
    { return _is_view; }

    /// True iff dof map is restricted
    ///
    /// *Returns*
    ///     bool
    ///         True iff dof map is restricted
    bool is_restricted() const
    { return static_cast<bool>(_restriction); }

    /// Return true iff mesh entities of topological dimension d are
    /// needed
    ///
    /// *Arguments*
    ///     d (std::size_t)
    ///         Topological dimension.
    ///
    /// *Returns*
    ///     bool
    ///         True if the mesh entities are needed.
    bool needs_mesh_entities(std::size_t d) const;

    /// Return the dimension of the global finite element function
    /// space
    ///
    /// *Returns*
    ///     std::size_t
    ///         The dimension of the global finite element function space.
    std::size_t global_dimension() const;

    // FIXME: Rename this function, 'cell_dimension' sounds confusing

    /// Return the dimension of the local finite element function
    /// space on a cell
    ///
    /// *Arguments*
    ///     cell_index (std::size_t)
    ///         Index of cell
    ///
    /// *Returns*
    ///     std::size_t
    ///         Dimension of the local finite element function space.
    std::size_t cell_dimension(std::size_t cell_index) const;

    /// Return the maximum dimension of the local finite element
    /// function space
    ///
    /// *Returns*
    ///     std::size_t
    ///         Maximum dimension of the local finite element function
    ///         space.
    std::size_t max_cell_dimension() const;

    /// Return the geometric dimension of the coordinates this dof map
    /// provides
    ///
    /// *Returns*
    ///     std::size_t
    ///         The geometric dimension.
    std::size_t geometric_dimension() const;

    /// Return number of facet dofs
    ///
    /// *Returns*
    ///     std::size_t
    ///         The number of facet dofs.
    std::size_t num_facet_dofs() const;

    /// Restriction if any. If the dofmap is not restricted, a null
    /// pointer is returned.
    ///
    /// *Returns*
    ///     boost::shared_ptr<const Restriction>
    //          The restriction.
    boost::shared_ptr<const Restriction> restriction() const;

    /// Return the ownership range (dofs in this range are owned by
    /// this process)
    ///
    /// *Returns*
    ///     std::pair<std::size_t, std::size_t>
    ///         The ownership range.
    std::pair<std::size_t, std::size_t> ownership_range() const;

    /// Return map from nonlocal dofs that appear in local dof map to
    /// owning process
    ///
    /// *Returns*
    ///     boost::unordered_map<std::size_t, std::size_t>
    ///         The map from non-local dofs.
    const boost::unordered_map<std::size_t, std::size_t>& off_process_owner() const;

    /// Return map from all shared dofs to the processes (not including the current
    /// process) that share it.
    ///
    /// *Returns*
    ///     boost::unordered_map<std::size_t, std::vector<std::size_t> >
    ///         The map from dofs to list of processes
    const boost::unordered_map<std::size_t, std::vector<std::size_t> >& shared_dofs() const;

    /// Return set of all neighbouring processes.
    ///
    /// *Returns*
    ///     std::set<std::size_t>
    ///         The set of processes
    const std::set<std::size_t>& neighbours() const;

    /// Local-to-global mapping of dofs on a cell
    ///
    /// *Arguments*
    ///     cell_index (std::size_t)
    ///         The cell index.
    ///
    /// *Returns*
    ///     std::vector<std::size_t>
    ///         Local-to-global mapping of dofs.
    const std::vector<DolfinIndex>& cell_dofs(std::size_t cell_index) const
    {
      dolfin_assert(cell_index < _dofmap.size());
      return _dofmap[cell_index];
    }

    /// Tabulate local-local facet dofs
    ///
    /// *Arguments*
    ///     dofs (std::size_t)
    ///         Degrees of freedom.
    ///     local_facet (std::size_t)
    ///         The local facet.
    void tabulate_facet_dofs(unsigned int* dofs, std::size_t local_facet) const;

    /// Tabulate the coordinates of all dofs on a cell (UFC cell
    /// version)
    ///
    /// *Arguments*
    ///     coordinates (boost::multi_array<double, 2>)
    ///         The coordinates of all dofs on a cell.
    ///     ufc_cell (ufc::cell)
    ///         The cell.
    void tabulate_coordinates(boost::multi_array<double, 2>& coordinates,
                                      const ufc::cell& ufc_cell) const;

    /// Tabulate the coordinates of all dofs on a cell (DOLFIN cell
    /// version)
    ///
    /// *Arguments*
    ///     coordinates (boost::multi_array<double, 2>)
    ///         The coordinates of all dofs on a cell.
    ///     cell (_Cell_)
    ///         The cell.
    void tabulate_coordinates(boost::multi_array<double, 2>& coordinates,
                                      const Cell& cell) const;

    /// Create a copy of the dof map
    ///
    /// *Returns*
    ///     DofMap
    ///         The Dofmap copy.
    boost::shared_ptr<GenericDofMap> copy() const;

    /// Create a copy of the dof map
    ///
    /// *Arguments*
    ///     new_mesh (_Mesh_)
    ///         The new mesh to build the dof map on.
    ///
    /// *Returns*
    ///     DofMap
    ///         The new Dofmap copy.
    boost::shared_ptr<GenericDofMap> build(const Mesh& new_mesh) const;


    /// Extract subdofmap component
    ///
    /// *Arguments*
    ///     component (std::vector<std::size_t>)
    ///         The component.
    ///     mesh (_Mesh_)
    ///         The mesh.
    ///
    /// *Returns*
    ///     DofMap
    ///         The subdofmap component.
    DofMap* extract_sub_dofmap(const std::vector<std::size_t>& component,
                               const Mesh& mesh) const;

    /// Create a "collapsed" dofmap (collapses a sub-dofmap)
    ///
    /// *Arguments*
    ///     collapsed_map (boost::unordered_map<std::size_t, std::size_t>)
    ///         The "collapsed" map.
    ///     mesh (_Mesh_)
    ///         The mesh.
    ///
    /// *Returns*
    ///     DofMap
    ///         The collapsed dofmap.
    DofMap* collapse(boost::unordered_map<std::size_t, std::size_t>& collapsed_map,
                     const Mesh& mesh) const;

    /// Set dof entries in vector to a specified value. Parallel layout
    /// of vector must be consistent with dof map range.
    ///
    /// *Arguments*
    ///     vector (_GenericVector_)
    ///         The vector to set.
    ///     value (double)
    ///         The value to set.
    void set(GenericVector& x, double value) const;

    /// Set dof entries in vector to the x[i] coordinate of the dof
    /// spatial coordinate. Parallel layout of vector must be consistent
    /// with dof map range.
    ///
    /// *Arguments*
    ///     vector (_GenericVector_)
    ///         The vector to set.
    ///     value (double)
    ///         The value to multiply to coordinate by.
    ///     component (std::size_t)
    ///         The coordinate index.
    ///     mesh (_Mesh_)
    ///         The mesh.
    void set_x(GenericVector& x, double value, std::size_t component,
               const Mesh& mesh) const;

    /// Return the set of dof indices
    ///
    /// *Returns*
    ///     boost::unordered_set<dolfin::std::size_t>
    ///         The set of dof indices.
    boost::unordered_set<std::size_t> dofs() const;

    /// Return the underlying dof map data. Intended for internal library
    /// use only.
    ///
    /// *Returns*
    ///     std::vector<std::vector<dolfin::std::size_t> >
    ///         The local-to-global map for each cell.
    const std::vector<std::vector<DolfinIndex> >& data() const
    { return _dofmap; }

    /// Return informal string representation (pretty-print)
    ///
    /// *Arguments*
    ///     verbose (bool)
    ///         Flag to turn on additional output.
    ///
    /// *Returns*
    ///     std::string
    ///         An informal representation of the function space.
    std::string str(bool verbose) const;
    
  private:

    // Friends
    friend class DofMapBuilder;

    // Build dofmap
    void build_common(const Mesh& dolfin_mesh);

    // Recursively extract UFC sub-dofmap and compute offset
    static ufc::dofmap* extract_ufc_sub_dofmap(const ufc::dofmap& ufc_dofmap,
                                            std::size_t& offset,
                                            const std::vector<std::size_t>& component,
                                            const ufc::mesh ufc_mesh,
                                            const Mesh& dolfin_mesh);

    // Initialize the UFC dofmap
    static void init_ufc_dofmap(ufc::dofmap& dofmap, const ufc::mesh ufc_mesh,
                                const Mesh& dolfin_mesh);

    // Check dimensional consistency between UFC dofmap and the mesh
    static void check_dimensional_consistency(const ufc::dofmap& dofmap,
                                              const Mesh& mesh);

    // Local-to-global dof map (dofs for cell dofmap[i])
    std::vector<std::vector<DolfinIndex> > _dofmap;

    // UFC dof map
    boost::scoped_ptr<ufc::dofmap> _ufc_dofmap;

    // Map from UFC dof numbering to renumbered dof (ufc_dof, actual_dof)
    boost::unordered_map<std::size_t, std::size_t> ufc_map_to_dofmap;

    // Restriction, pointer zero if not restricted
    boost::shared_ptr<const Restriction> _restriction;

    // Global dimension. Note that this may differ from the global dimension
<<<<<<< HEAD
    // of the UFC dofmap if the function space is restricted or periodic.
    uint _global_dimension;
=======
    // of the UFC dofmap if the function space is restricted.
    std::size_t _global_dimension;
>>>>>>> 43e25b11

    // UFC dof map offset
    std::size_t _ufc_offset;

    // Ownership range (dofs in this range are owned by this process)
    std::pair<std::size_t, std::size_t> _ownership_range;

    // Owner (process) of dofs in local dof map that do not belong to
    // this process
    boost::unordered_map<std::size_t, std::size_t> _off_process_owner;

    // List of processes that share a given dof
    boost::unordered_map<std::size_t, std::vector<std::size_t> > _shared_dofs;

    // Neighbours (processes that we share dofs with)
    std::set<std::size_t> _neighbours;

    // True iff sub-dofmap (a view, i.e. not collapsed)
    bool _is_view;

    // True iff running in parallel
    bool _distributed;
    
    // Map from slave dofs to master dofs using UFC numbering
    std::map<std::size_t, std::size_t> _slave_master_map;
    
    // Map of processes that share master dofs (used by compute_ownership)
    std::map<std::size_t, boost::unordered_set<uint> > _master_processes;
    
  };
}

#endif<|MERGE_RESOLUTION|>--- conflicted
+++ resolved
@@ -396,13 +396,8 @@
     boost::shared_ptr<const Restriction> _restriction;
 
     // Global dimension. Note that this may differ from the global dimension
-<<<<<<< HEAD
     // of the UFC dofmap if the function space is restricted or periodic.
-    uint _global_dimension;
-=======
-    // of the UFC dofmap if the function space is restricted.
     std::size_t _global_dimension;
->>>>>>> 43e25b11
 
     // UFC dof map offset
     std::size_t _ufc_offset;
