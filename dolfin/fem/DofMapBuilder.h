--- conflicted
+++ resolved
@@ -48,31 +48,20 @@
   {
     // FIXME: Test which 'set' is most efficient
 
-<<<<<<< HEAD
-    //typedef std::set<dolfin::uint> set;
-    //typedef std::set<dolfin::uint>::const_iterator set_iterator;
+    //typedef std::set<std::size_t> set;
+    //typedef std::set<std::size_t>::const_iterator set_iterator;
 
-    typedef boost::unordered_set<dolfin::uint> set;
-    typedef boost::unordered_set<dolfin::uint>::const_iterator set_iterator;
+    typedef boost::unordered_set<dolfin::std::size_t> set;
+    typedef boost::unordered_set<dolfin::std::size_t>::const_iterator set_iterator;
 
-    typedef std::vector<dolfin::uint>::const_iterator vector_it;
-    typedef boost::unordered_map<uint, std::vector<uint> > vec_map;
+    typedef std::vector<std::size_t>::const_iterator vector_it;
+    typedef boost::unordered_map<std::size_t, std::vector<std::size_t> > vec_map;
     
     typedef std::pair<uint, uint> ui_pair;
     typedef std::map<uint, ui_pair> ui_pair_map;
     typedef std::vector<ui_pair> vector_of_pairs;
     typedef ui_pair_map::iterator ui_pair_map_iterator;
-    typedef std::vector<std::pair<ui_pair, ui_pair> > facet_pair_type;
-=======
-    typedef std::set<std::size_t> set;
-    typedef std::set<std::size_t>::const_iterator set_iterator;
-
-    //typedef boost::unordered_set<dolfin::std::size_t> set;
-    //typedef boost::unordered_set<dolfin::std::size_t>::const_iterator set_iterator;
-
-    typedef std::vector<std::size_t>::const_iterator vector_it;
-    typedef boost::unordered_map<std::size_t, std::vector<std::size_t> > vec_map;
->>>>>>> b23785bc
+    typedef std::vector<std::pair<ui_pair, ui_pair> > facet_pair_type;    
 
   public:
 
