// Copyright (C) 2007-2011 Garth N. Wells
//
// This file is part of DOLFIN.
//
// DOLFIN is free software: you can redistribute it and/or modify
// it under the terms of the GNU Lesser General Public License as published by
// the Free Software Foundation, either version 3 of the License, or
// (at your option) any later version.
//
// DOLFIN is distributed in the hope that it will be useful,
// but WITHOUT ANY WARRANTY; without even the implied warranty of
// MERCHANTABILITY or FITNESS FOR A PARTICULAR PURPOSE. See the
// GNU Lesser General Public License for more details.
//
// You should have received a copy of the GNU Lesser General Public License
// along with DOLFIN. If not, see <http://www.gnu.org/licenses/>.
//
// Modified by Anders Logg 2008-2011
// Modified by Martin Alnes 2008
//
// First added:  2007-12-10
// Last changed: 2011-11-14

#include <string>
#include <boost/scoped_ptr.hpp>
#include <dolfin/common/NoDeleter.h>
#include <dolfin/fem/FiniteElement.h>
#include <dolfin/function/Function.h>
#include <dolfin/function/FunctionSpace.h>
#include <dolfin/function/GenericFunction.h>
#include <dolfin/log/log.h>
#include <dolfin/log/LogStream.h>
#include <dolfin/mesh/Mesh.h>
#include <dolfin/mesh/MeshData.h>
#include <dolfin/mesh/MeshEntity.h>
#include <dolfin/mesh/MeshFunction.h>
#include "Form.h"

using namespace dolfin;

//-----------------------------------------------------------------------------
Form::Form(uint rank, uint num_coefficients)
  : Hierarchical<Form>(*this),
    dx(*this), ds(*this), dS(*this),
    _function_spaces(rank), _coefficients(num_coefficients), _rank(rank)
{
  // Do nothing
}
//-----------------------------------------------------------------------------
Form::Form(boost::shared_ptr<const ufc::form> ufc_form,
           std::vector<boost::shared_ptr<const FunctionSpace> > function_spaces,
           std::vector<boost::shared_ptr<const GenericFunction> > coefficients)
  : Hierarchical<Form>(*this),
    dx(*this), ds(*this), dS(*this), _ufc_form(ufc_form),
    _function_spaces(function_spaces), _coefficients(coefficients),
    _rank(ufc_form->rank())
{
  // Do nothing
}
//-----------------------------------------------------------------------------
Form::~Form()
{
  // Do nothing
}
//-----------------------------------------------------------------------------
dolfin::uint Form::rank() const
{
  if (!_ufc_form)
    return _rank;
  else
  {
    assert(_ufc_form->rank() == _rank);
    return _rank;
  }
}
//-----------------------------------------------------------------------------
dolfin::uint Form::num_coefficients() const
{
  if (!_ufc_form)
    return _coefficients.size();
  else
  {
    assert(_ufc_form->num_coefficients() == _coefficients.size());
    return _coefficients.size();
  }
}
//-----------------------------------------------------------------------------
std::vector<dolfin::uint> Form::coloring(uint entity_dim) const
{
  warning("Form::coloring does not properly consider form type.");

  // Get mesh
  const Mesh& mesh = this->mesh();
  const uint cell_dim = mesh.topology().dim();

  std::vector<uint> _coloring;
  if (entity_dim == cell_dim)
  {
    _coloring.push_back(cell_dim);
    _coloring.push_back(0);
    _coloring.push_back(cell_dim);
  }
  else if (entity_dim == cell_dim - 1)
  {
    _coloring.push_back(cell_dim - 1);
    _coloring.push_back(cell_dim);
    _coloring.push_back(0);
    _coloring.push_back(cell_dim);
    _coloring.push_back(cell_dim - 1);
  }
  else
  {
    dolfin_error("Form.cpp",
                 "color form for multicore computing",
                 "Only cell and facet coloring are currently supported");
  }

  return _coloring;
}
//-----------------------------------------------------------------------------
void Form::set_mesh(boost::shared_ptr<const Mesh> mesh)
{
  _mesh = mesh;
}
//-----------------------------------------------------------------------------
const Mesh& Form::mesh() const
{
  // In the case when there are no function spaces (in the case of a
  // a functional) the (generated) subclass must set the mesh directly
  // by calling set_mesh().

  // Extract meshes from function spaces
  std::vector<boost::shared_ptr<const Mesh> > meshes;
  for (uint i = 0; i < _function_spaces.size(); i++)
  {
    if (_function_spaces[i])
    {
      assert(_function_spaces[i]->mesh());
      meshes.push_back(_function_spaces[i]->mesh());
    }
  }

  // Add common mesh if any
  if (_mesh)
    meshes.push_back(_mesh);

  // Extract meshes from coefficients. Note that this is only done
  // when we don't already have a mesh sine it may otherwise conflict
  // with existing meshes (if coefficient is defined on another mesh).
  if (meshes.size() == 0)
  {
    for (uint i = 0; i < _coefficients.size(); i++)
    {
      const Function* function = dynamic_cast<const Function*>(&*_coefficients[i]);
      if (function && function->function_space()->mesh())
        meshes.push_back(function->function_space()->mesh());
    }
  }

  // Check that we have at least one mesh
  if (meshes.size() == 0)
  {
    dolfin_error("Form.cpp",
                 "extract mesh from form",
                 "No mesh was found. Try passing mesh to the assemble function");
  }

  // Check that all meshes are the same
  for (uint i = 1; i < meshes.size(); i++)
  {
    if (meshes[i] != meshes[i - 1])
    {
      dolfin_error("Form.cpp",
                   "extract mesh from form",
                   "Non-matching meshes for function spaces");
    }
  }

  // Return first mesh
  assert(meshes[0]);
  return *meshes[0];
}
//-----------------------------------------------------------------------------
boost::shared_ptr<const dolfin::Mesh> Form::mesh_shared_ptr() const
{
  return _mesh;
}
//-----------------------------------------------------------------------------
boost::shared_ptr<const FunctionSpace> Form::function_space(uint i) const
{
  assert(i < _function_spaces.size());
  return _function_spaces[i];
}
//-----------------------------------------------------------------------------
std::vector<boost::shared_ptr<const FunctionSpace> > Form::function_spaces() const
{
  return _function_spaces;
}
//-----------------------------------------------------------------------------
void Form::set_coefficient(uint i,
                           boost::shared_ptr<const GenericFunction> coefficient)
{
  assert(i < _coefficients.size());
  _coefficients[i] = coefficient;
}
//-----------------------------------------------------------------------------
void Form::set_coefficient(std::string name,
                           boost::shared_ptr<const GenericFunction> coefficient)
{
  set_coefficient(coefficient_number(name), coefficient);
}
//-----------------------------------------------------------------------------
void Form::set_coefficients(std::map<std::string, boost::shared_ptr<const GenericFunction> > coefficients)
{
  std::map<std::string, boost::shared_ptr<const GenericFunction> >::iterator it;
  for (it = coefficients.begin(); it != coefficients.end(); ++it)
    set_coefficient(it->first, it->second);
}
//-----------------------------------------------------------------------------
boost::shared_ptr<const GenericFunction> Form::coefficient(uint i) const
{
  assert(i < _coefficients.size());
  return _coefficients[i];
}
//-----------------------------------------------------------------------------
boost::shared_ptr<const GenericFunction> Form::coefficient(std::string name) const
{
  return coefficient(coefficient_number(name));
}
//-----------------------------------------------------------------------------
std::vector<boost::shared_ptr<const GenericFunction> > Form::coefficients() const
{
  return _coefficients;
}
//-----------------------------------------------------------------------------
dolfin::uint Form::coefficient_number(const std::string & name) const
{
  // TODO: Dissect name, assuming "wi", and return i.
  dolfin_not_implemented();
  return 0;
}
//-----------------------------------------------------------------------------
std::string Form::coefficient_name(uint i) const
{
  // Create name like "w0", overloaded by Form subclasses generated by form compilers
  std::ostringstream name;
  name << "w" << i;
  return name.str();
}
//-----------------------------------------------------------------------------
boost::shared_ptr<const MeshFunction<dolfin::uint> >
Form::cell_domains_shared_ptr() const
{
  return _cell_domains;
}
//-----------------------------------------------------------------------------
boost::shared_ptr<const MeshFunction<dolfin::uint> >
Form::exterior_facet_domains_shared_ptr() const
{
  return _exterior_facet_domains;
}
//-----------------------------------------------------------------------------
boost::shared_ptr<const MeshFunction<dolfin::uint> >
Form::interior_facet_domains_shared_ptr() const
{
  return _interior_facet_domains;
}
//-----------------------------------------------------------------------------
void Form::set_cell_domains
(boost::shared_ptr<const MeshFunction<uint> > cell_domains)
{
  _cell_domains = cell_domains;
}
//-----------------------------------------------------------------------------
void Form::set_exterior_facet_domains
(boost::shared_ptr<const MeshFunction<uint> > exterior_facet_domains)
{
  _exterior_facet_domains = exterior_facet_domains;
}
//-----------------------------------------------------------------------------
void Form::set_interior_facet_domains
(boost::shared_ptr<const MeshFunction<uint> > interior_facet_domains)
{
  _interior_facet_domains = interior_facet_domains;
}
//-----------------------------------------------------------------------------
boost::shared_ptr<const ufc::form> Form::ufc_form() const
{
  return _ufc_form;
}
//-----------------------------------------------------------------------------
void Form::check() const
{
  assert(_ufc_form);

  // Check that the number of argument function spaces is correct
  if (_ufc_form->rank() != _function_spaces.size())
  {
    dolfin_error("Form.cpp",
                 "assemble form",
                 "Expecting %d function spaces (not %d)",
                 _ufc_form->rank(), _function_spaces.size());
  }

  // Check that the number of coefficient function spaces is correct
  if (_ufc_form->num_coefficients() != _coefficients.size())
  {
   dolfin_error("Form.cpp",
                "assemble form",
                "Expecting %d coefficient (not %d)",
                _ufc_form->num_coefficients(), _coefficients.size());
  }

  // Check argument function spaces
  for (uint i = 0; i < _function_spaces.size(); ++i)
  {
    boost::scoped_ptr<ufc::finite_element> element(_ufc_form->create_finite_element(i));
    assert(element);
    assert(_function_spaces[i]->element());
    if (element->signature() != _function_spaces[i]->element()->signature())
    {
      log(ERROR, "Expected element: %s", element->signature());
<<<<<<< HEAD
      log(ERROR, "Input element:    %s", _function_spaces[i]->element()->signature().c_str());
      error("Wrong type of function space for argument %d.", i);
=======
      log(ERROR, "Input element:    %s", _function_spaces[i]->element().signature().c_str());
      dolfin_error("Form.cpp",
                   "assemble form",
                   "Wrong type of function space for argument %d.", i);
>>>>>>> c6bc8b31
    }
  }
}
//-----------------------------------------------------------------------------
Equation Form::operator==(const Form& rhs) const
{
  Equation equation(reference_to_no_delete_pointer(*this),
                    reference_to_no_delete_pointer(rhs));
  return equation;
}
//-----------------------------------------------------------------------------
Equation Form::operator==(int rhs) const
{
  Equation equation(reference_to_no_delete_pointer(*this), 0);
  return equation;
}
//-----------------------------------------------------------------------------<|MERGE_RESOLUTION|>--- conflicted
+++ resolved
@@ -320,15 +320,10 @@
     if (element->signature() != _function_spaces[i]->element()->signature())
     {
       log(ERROR, "Expected element: %s", element->signature());
-<<<<<<< HEAD
-      log(ERROR, "Input element:    %s", _function_spaces[i]->element()->signature().c_str());
-      error("Wrong type of function space for argument %d.", i);
-=======
       log(ERROR, "Input element:    %s", _function_spaces[i]->element().signature().c_str());
       dolfin_error("Form.cpp",
                    "assemble form",
                    "Wrong type of function space for argument %d.", i);
->>>>>>> c6bc8b31
     }
   }
 }
