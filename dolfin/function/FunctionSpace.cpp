--- conflicted
+++ resolved
@@ -62,14 +62,6 @@
     scratch(element), intersection_detector(0),
     parallel(MPI::num_processes() > 1)
 {
-<<<<<<< HEAD
-  if (MPI::num_processes() > 1)
-  {
-    for (uint d = 1; d < mesh.topology().dim(); ++d)
-      if (_dofmap->needs_mesh_entities(d) && MPI::num_processes() > 1)
-        MeshPartitioning::number_entities(mesh, d);
-  }  
-=======
   for (uint d = 1; d < mesh.topology().dim(); ++d)
   {
     if (_dofmap->needs_mesh_entities(d))
@@ -79,7 +71,6 @@
         MeshPartitioning::number_entities(mesh, d);
     }
   }
->>>>>>> 9071a9f1
 }
 //-----------------------------------------------------------------------------
 FunctionSpace::FunctionSpace(boost::shared_ptr<Mesh> mesh,
@@ -90,14 +81,6 @@
     scratch(*element), intersection_detector(0),
     parallel(MPI::num_processes() > 1)
 {
-<<<<<<< HEAD
-  if (MPI::num_processes() > 1)
-  {
-    for (uint d = 1; d < mesh->topology().dim(); ++d)
-      if (_dofmap->needs_mesh_entities(d) && MPI::num_processes() > 1)
-        MeshPartitioning::number_entities(*mesh, d);
-  }
-=======
   for (uint d = 1; d < (*mesh).topology().dim(); ++d)
   {
     if (_dofmap->needs_mesh_entities(d))
@@ -109,7 +92,6 @@
   }
   //info("size of num global entities is %d", (*mesh).data().array("num global entities")->size());
   //info("num global entities[0] is %d", (*(*mesh).data().array("num global entities"))[0]);
->>>>>>> 9071a9f1
 }
 //-----------------------------------------------------------------------------
 FunctionSpace::FunctionSpace(const FunctionSpace& V)
