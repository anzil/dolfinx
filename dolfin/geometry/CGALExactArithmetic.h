// Copyright (C) 2016 Benjamin Kehlet, August Johansson, and Anders Logg
//
// This file is part of DOLFIN.
//
// DOLFIN is free software: you can redistribute it and/or modify
// it under the terms of the GNU Lesser General Public License as published by
// the Free Software Foundation, either version 3 of the License, or
// (at your option) any later version.
//
// DOLFIN is distributed in the hope that it will be useful,
// but WITHOUT ANY WARRANTY; without even the implied warranty of
// MERCHANTABILITY or FITNESS FOR A PARTICULAR PURPOSE. See the
// GNU Lesser General Public License for more details.
//
// You should have received a copy of the GNU Lesser General Public License
// along with DOLFIN. If not, see <http://www.gnu.org/licenses/>.
//
// First added:  2016-05-03
<<<<<<< HEAD
// Last changed: 2016-11-17
=======
// Last changed: 2016-12-07
>>>>>>> c6eda096
//
// Developer note:
//
// This file contains reference implementations of collision detection
// algorithms using exact arithmetic with CGAL. It is not included in
// a normal build but is used as a reference for verification and
// debugging of the inexact DOLFIN collision detection algorithms.
// Enable by setting the flag
// DOLFIN_ENABLE_CGAL_EXACT_ARITHMETIC. This flag should not be
// defined by default.

#ifndef __CGAL_EXACT_ARITHMETIC_H
#define __CGAL_EXACT_ARITHMETIC_H

// Define or undefine this flag for enabling or disabling CGAL and
// exact arithmetic:

//#define DOLFIN_ENABLE_CGAL_EXACT_ARITHMETIC 1

#ifndef DOLFIN_ENABLE_CGAL_EXACT_ARITHMETIC

// Comparison macro just bypasses CGAL and test when not enabled
#define CHECK_CGAL(RESULT_DOLFIN, RESULT_CGAL) RESULT_DOLFIN

#else

#define CGAL_CHECK_TOLERANCE 1e-10

#include "Point.h"
#include "predicates.h"
#include <dolfin/log/log.h>
#include <dolfin/math/basic.h>
#include <vector>
#include <algorithm>
#include <sstream>
#include <iomanip>

// Check that results from DOLFIN and CGAL match
namespace dolfin
{
  //---------------------------------------------------------------------------
  // Functions to compare results between DOLFIN and CGAL
  //---------------------------------------------------------------------------

  inline bool
  check_cgal(bool result_dolfin,
	     bool result_cgal,
	     std::string function)
  {
    if (result_dolfin != result_cgal)
    {
      // Convert results to strings
      std::stringstream s_dolfin;
      std::stringstream s_cgal;
      s_dolfin << result_dolfin;
      s_cgal << result_cgal;

      // Issue error
      dolfin_error("CGALExactArithmetic.h",
                   "verify geometric predicate with exact types",
                   "Error in predicate %s\n DOLFIN: %s\n CGAL: %s",
                   function.c_str(), s_dolfin.str().c_str(), s_cgal.str().c_str());
    }

    return result_dolfin;
  }

  inline double volume(std::vector<Point> s)
  {
    // Compute volume of simplex s

    if (s.size() < 3)
      return 0;

    else if (s.size() == 3)
    {
<<<<<<< HEAD
      return 0.5 * std::abs(orient2d(s[0].coordinates(),
				     s[1].coordinates(),
				     s[2].coordinates()));
=======
      return std::abs(orient2d(s[0].coordinates(),
			       s[1].coordinates(),
			       s[2].coordinates())) / 2;
>>>>>>> c6eda096
    }
    else if (s.size() == 4)
    {
      return std::abs(orient3d(s[0].coordinates(),
			       s[1].coordinates(),
			       s[2].coordinates(),
<<<<<<< HEAD
			       s[3].coordinates())) / 6.;
=======
			       s[3].coordinates())) / 6;
>>>>>>> c6eda096
    }
    else {

      dolfin_error("CGALExactArithmetic.h",
		   "volume",
		   "Volume of simplex with %s points not implemented.", s.size());
    }

    return 0;
  }

  inline std::vector<Point>
  unique_points(const std::vector<Point>& input_points)
  {
    // Create a unique list of points in the sense that |p-q|^2 > DOLFIN_EPS

    std::vector<Point> points;

    for (std::size_t i = 0; i < input_points.size(); ++i)
    {
      bool unique = true;
      for (std::size_t j = i+1; j < input_points.size(); ++j)
      {
	if ((input_points[i] - input_points[j]).squared_norm() < DOLFIN_EPS)
	{
	  unique = false;
	  break;
	}
      }
      if (unique)
	points.push_back(input_points[i]);
    }
    return points;
  }

  //inline const std::vector<Point>&
  inline std::vector<Point>
  check_cgal(const std::vector<Point>& input_result_dolfin,
	     const std::vector<Point>& input_result_cgal,
	     std::string function)
  {
    // create unique
    const std::vector<Point> result_dolfin = unique_points(input_result_dolfin);
    const std::vector<Point> result_cgal = unique_points(input_result_cgal);

    // Make sure all points are found
    for (std::size_t i = 0; i < result_dolfin.size(); ++i)
    {
      bool found = false;
      for (std::size_t j = 0; j < result_cgal.size(); ++j)
      {
	if ((result_dolfin[i] - result_cgal[j]).squared_norm() < CGAL_CHECK_TOLERANCE)
	{
	  found = true;
	  break;
	}
      }
      if (!found)
      {
	dolfin_error("CGALExactArithmetic.h",
		     "check_cgal",
		     "Point in result_dolfin not found.");
      }
    }

    // Make sure all points are found
    for (std::size_t i = 0; i < result_cgal.size(); ++i)
    {
      bool found = false;
      for (std::size_t j = 0; j < result_dolfin.size(); ++j)
      {
	if ((result_cgal[i] - result_dolfin[j]).squared_norm() < CGAL_CHECK_TOLERANCE)
	{
	  found = true;
	  break;
	}
      }
      if (!found)
      {
	dolfin_error("CGALExactArithmetic.h",
		     "check_cgal",
		     "Point in result_cgal not found.");
      }
    }

    return result_dolfin;


    // // compare volume
    // const double dolfin_volume = volume(result_dolfin);
    // const double cgal_volume = volume(result_cgal);

    // if (std::abs(dolfin_volume - cgal_volume) > CGAL_CHECK_TOLERANCE)
    // {
    //   std::stringstream s_dolfin, s_cgal, s_error;
    //   s_dolfin.precision(16);
    //   s_dolfin << dolfin_volume;
    //   s_cgal.precision(16);
    //   s_cgal << cgal_volume;
    //   s_error.precision(16);
    //   s_error << std::abs(dolfin_volume - cgal_volume);

    //   dolfin_error("CGALExactArithmetic.h",
    // 		   "verify intersections due to different volumes (single simplex version)",
    // 		   "Error in function %s\n CGAL volume %s\n DOLFIN volume %s\n error %s\n",
    // 		   function.c_str(),
    // 		   s_cgal.str().c_str(),
    // 		   s_dolfin.str().c_str(),
    // 		   s_error.str().c_str());
    // }

    // return result_dolfin;
  }

  inline const std::vector<std::vector<Point>>&
  check_cgal(const std::vector<std::vector<Point>>& result_dolfin,
	     const std::vector<std::vector<Point>>& result_cgal,
	     std::string function)
  {
    // FIXME: do we expect dolfin and cgal data to be in the same order?

    if (result_dolfin.size() != result_cgal.size())
    {
      std::stringstream s_dolfin;
      s_dolfin.precision(16);
      for (const std::vector<Point> s: result_dolfin)
      {
        s_dolfin << "[";
        for (const Point v : s)
          s_dolfin << v << ' ';
        // s_dolfin.seekp(-1, s_dolfin.cur);
        s_dolfin << "]";
      }

      std::stringstream s_cgal;
      s_cgal.precision(16);
      for (const std::vector<Point> s : result_cgal)
      {
        s_cgal << "[";
        for (const Point v : s)
          s_cgal << v << ' ';
        //s_cgal.seekp(-1, s_cgal.cur);
        s_cgal << "]";
      }

      dolfin_error("CGALExactArithmetic.h",
		   "verify intersections due to different sizes",
		   /* "Error in function %s\n DOLFIN: %d\n CGAL: %d", */
		   /* function.c_str(), */
                   /* result_dolfin.size(), */
                   /* result_cgal.size()); */
		   "Error in function %s\n DOLFIN: %s\n CGAL: %s",
		   function.c_str(),
		   s_dolfin.str().c_str(),
		   s_cgal.str().c_str());
    }
    else
    {
      // compare total volume
      double dolfin_volume = 0;
      for (std::vector<Point> s : result_dolfin)
	dolfin_volume += volume(s);

      double cgal_volume = 0;
      for (std::vector<Point> s : result_cgal)
	cgal_volume += volume(s);

      if (std::abs(cgal_volume - dolfin_volume) > CGAL_CHECK_TOLERANCE)
      {
	std::stringstream s_dolfin, s_cgal, s_error;
	s_dolfin.precision(16);
	s_dolfin << dolfin_volume;
	s_cgal.precision(16);
	s_cgal << cgal_volume;
	s_error.precision(16);
	s_error << std::abs(cgal_volume - dolfin_volume);

	dolfin_error("CGALExactArithmetic.h",
		     "verify intersections due to different volumes",
		     "Error in function %s\n CGAL volume   %s\n DOLFIN volume %s\n error %s\n",
		     function.c_str(),
		     s_cgal.str().c_str(),
		     s_dolfin.str().c_str(),
		     s_error.str().c_str());
      }
    }

    return result_dolfin;
  }

  inline const Point&
  check_cgal(const Point& result_dolfin,
	     const Point& result_cgal,
	     std::string function)
  {
    for (std::size_t d = 0; d < 3; ++d)
    {
      if (!near(result_dolfin[d], result_cgal[d], CGAL_CHECK_TOLERANCE))
      {
	std::stringstream s_dolfin;
	s_dolfin.precision(16);
	std::stringstream s_cgal;
	s_cgal.precision(16);
	for (std::size_t i = 0; i < 3; ++i)
	{
	  s_dolfin << result_dolfin[i] << " ";
	  s_cgal << result_cgal[i] << " ";
	}

	dolfin_error("CGALExactArithmetic.h",
		     "verify intersections due to different Point data",
		     "Error in function %s\n DOLFIN: %s\n CGAL: %s",
		     function.c_str(),
		     s_dolfin.str().c_str(),
		     s_cgal.str().c_str());
      }
    }

    return result_dolfin;
  }


} // end namespace dolfin

// Comparison macro that calls comparison function
#define CHECK_CGAL(RESULT_DOLFIN, RESULT_CGAL) check_cgal(RESULT_DOLFIN, RESULT_CGAL, __FUNCTION__)

// CGAL includes
#define CGAL_HEADER_ONLY
#include <CGAL/Cartesian.h>
#include <CGAL/Quotient.h>
#include <CGAL/MP_Float.h>
#include <CGAL/Point_2.h>
#include <CGAL/Triangle_2.h>
#include <CGAL/Segment_2.h>
#include <CGAL/Point_3.h>
#include <CGAL/Triangle_3.h>
#include <CGAL/Segment_3.h>
#include <CGAL/Tetrahedron_3.h>
#include <CGAL/Polyhedron_3.h>
#include <CGAL/intersections.h>
#include <CGAL/intersection_of_Polyhedra_3.h>

#include <CGAL/Exact_predicates_exact_constructions_kernel.h>

namespace
{
  // CGAL typedefs
  /* typedef CGAL::Quotient<CGAL::MP_Float> ExactNumber; */
  /* typedef CGAL::Cartesian<ExactNumber>   ExactKernel; */
  typedef CGAL::Exact_predicates_exact_constructions_kernel ExactKernel;
  typedef ExactKernel::FT ExactNumber;

  typedef ExactKernel::Point_2           Point_2;
  typedef ExactKernel::Triangle_2        Triangle_2;
  typedef ExactKernel::Segment_2         Segment_2;
  typedef ExactKernel::Intersect_2       Intersect_2;
  typedef ExactKernel::Point_3           Point_3;
  typedef ExactKernel::Triangle_3        Triangle_3;
  typedef ExactKernel::Segment_3         Segment_3;
  typedef ExactKernel::Tetrahedron_3     Tetrahedron_3;
  typedef ExactKernel::Intersect_3       Intersect_3;
  typedef CGAL::Polyhedron_3<ExactKernel>      Polyhedron_3;

  //---------------------------------------------------------------------------
  // CGAL utility functions
  //---------------------------------------------------------------------------
  inline Point_2 convert_to_cgal_2d(double a, double b)
  {
    return Point_2(a, b);
  }

  inline Point_3 convert_to_cgal_3d(double a, double b, double c)
  {
    return Point_3(a, b, c);
  }

  inline Point_2 convert_to_cgal_2d(const dolfin::Point& p)
  {
    return Point_2(p[0], p[1]);
  }

  inline Point_3 convert_to_cgal_3d(const dolfin::Point& p)
  {
    return Point_3(p[0], p[1], p[2]);
  }

  inline Segment_2 convert_to_cgal_2d(const dolfin::Point& a,
				      const dolfin::Point& b)
  {
    return Segment_2(convert_to_cgal_2d(a), convert_to_cgal_2d(b));
  }

  inline Segment_3 convert_to_cgal_3d(const dolfin::Point& a,
				      const dolfin::Point& b)
  {
    return Segment_3(convert_to_cgal_3d(a), convert_to_cgal_3d(b));
  }

  inline Triangle_2 convert_to_cgal_2d(const dolfin::Point& a,
				       const dolfin::Point& b,
				       const dolfin::Point& c)
  {
    return Triangle_2(convert_to_cgal_2d(a),
		      convert_to_cgal_2d(b),
		      convert_to_cgal_2d(c));
  }

  inline Triangle_3 convert_to_cgal_3d(const dolfin::Point& a,
				       const dolfin::Point& b,
				       const dolfin::Point& c)
  {
    return Triangle_3(convert_to_cgal_3d(a),
		      convert_to_cgal_3d(b),
		      convert_to_cgal_3d(c));
  }

  inline Tetrahedron_3 convert_to_cgal_3d(const dolfin::Point& a,
					  const dolfin::Point& b,
					  const dolfin::Point& c,
					  const dolfin::Point& d)
  {
    return Tetrahedron_3(convert_to_cgal_3d(a),
			 convert_to_cgal_3d(b),
			 convert_to_cgal_3d(c),
			 convert_to_cgal_3d(d));
  }

  //-----------------------------------------------------------------------------
  inline bool is_degenerate_2d(const dolfin::Point& a,
			       const dolfin::Point& b)
  {
    const Segment_2 s(convert_to_cgal_2d(a), convert_to_cgal_2d(b));
    return s.is_degenerate();
  }

  inline bool is_degenerate_3d(const dolfin::Point& a,
			       const dolfin::Point& b)
  {
    const Segment_3 s(convert_to_cgal_3d(a), convert_to_cgal_3d(b));
    return s.is_degenerate();
  }

  inline bool is_degenerate_2d(const dolfin::Point& a,
			       const dolfin::Point& b,
			       const dolfin::Point& c)
  {
    const Triangle_2 t(convert_to_cgal_2d(a),
		       convert_to_cgal_2d(b),
		       convert_to_cgal_2d(c));
    return t.is_degenerate();
  }

  inline bool is_degenerate_3d(const dolfin::Point& a,
			       const dolfin::Point& b,
			       const dolfin::Point& c)
  {
    const Triangle_3 t(convert_to_cgal_3d(a),
		       convert_to_cgal_3d(b),
		       convert_to_cgal_3d(c));
    return t.is_degenerate();
  }

  inline bool is_degenerate_3d(const dolfin::Point& a,
			       const dolfin::Point& b,
			       const dolfin::Point& c,
			       const dolfin::Point& d)
  {
    const Tetrahedron_3 t(convert_to_cgal_3d(a),
			  convert_to_cgal_3d(b),
			  convert_to_cgal_3d(c),
			  convert_to_cgal_3d(d));
    return t.is_degenerate();
  }

  //-----------------------------------------------------------------------------
  inline dolfin::Point convert_from_cgal(const Point_2& p)
  {
    return dolfin::Point(CGAL::to_double(p.x()),CGAL::to_double(p.y()));
  }

  inline dolfin::Point convert_from_cgal(const Point_3& p)
  {
    return dolfin::Point(CGAL::to_double(p.x()),
			 CGAL::to_double(p.y()),
			 CGAL::to_double(p.z()));
  }

  inline std::vector<dolfin::Point> convert_from_cgal(const Segment_2& s)
  {
    const std::vector<dolfin::Point> triangulation =
      {{ dolfin::Point(CGAL::to_double(s.vertex(0)[0]),
		       CGAL::to_double(s.vertex(0)[1])),
	 dolfin::Point(CGAL::to_double(s.vertex(1)[0]),
		       CGAL::to_double(s.vertex(1)[1]))
	}};
    return triangulation;
  }

  inline std::vector<dolfin::Point> convert_from_cgal(const Segment_3& s)
  {
    const std::vector<dolfin::Point> triangulation =
      {{ dolfin::Point(CGAL::to_double(s.vertex(0)[0]),
		       CGAL::to_double(s.vertex(0)[1]),
		       CGAL::to_double(s.vertex(0)[2])),
	 dolfin::Point(CGAL::to_double(s.vertex(1)[0]),
		       CGAL::to_double(s.vertex(1)[1]),
		       CGAL::to_double(s.vertex(1)[2]))
	}};
    return triangulation;
  }

  inline std::vector<dolfin::Point> convert_from_cgal(const Triangle_2& t)
  {
    const std::vector<dolfin::Point> triangulation =
      {{ dolfin::Point(CGAL::to_double(t.vertex(0)[0]),
		       CGAL::to_double(t.vertex(0)[1])),
	 dolfin::Point(CGAL::to_double(t.vertex(2)[0]),
		       CGAL::to_double(t.vertex(2)[1])),
	 dolfin::Point(CGAL::to_double(t.vertex(1)[0]),
		       CGAL::to_double(t.vertex(1)[1]))
	}};
    return triangulation;
  }

  inline std::vector<dolfin::Point> convert_from_cgal(const Triangle_3& t)
  {
    const std::vector<dolfin::Point> triangulation =
      {{ dolfin::Point(CGAL::to_double(t.vertex(0)[0]),
		       CGAL::to_double(t.vertex(0)[1]),
		       CGAL::to_double(t.vertex(0)[2])),
	 dolfin::Point(CGAL::to_double(t.vertex(2)[0]),
		       CGAL::to_double(t.vertex(2)[1]),
		       CGAL::to_double(t.vertex(2)[2])),
	 dolfin::Point(CGAL::to_double(t.vertex(1)[0]),
		       CGAL::to_double(t.vertex(1)[1]),
		       CGAL::to_double(t.vertex(1)[2]))
	}};
    return triangulation;
  }

  inline
  std::vector<std::vector<dolfin::Point>>
  triangulate_polygon_2d(const std::vector<dolfin::Point>& points)
  {
    using Point = dolfin::Point;

    // Sometimes we can get an extra point on an edge: a-----c--b. This
    // point c may cause problems for the graham scan. To avoid this,
    // use an extra center point.  Use this center point and point no 0
    // as reference for the angle calculation
    Point pointscenter = points[0];
    for (std::size_t m = 1; m < points.size(); ++m)
      pointscenter += points[m];
    pointscenter /= points.size();

    std::vector<std::pair<double, std::size_t>> order;
    Point ref = points[0] - pointscenter;
    ref /= ref.norm();

    // Compute normal
    Point normal = (points[2] - points[0]).cross(points[1] - points[0]);
    const double det = normal.norm();
    normal /= det;

    // Calculate and store angles
    for (std::size_t m = 1; m < points.size(); ++m)
    {
      const Point v = points[m] - pointscenter;
      const double frac = ref.dot(v) / v.norm();
      double alpha;
      if (frac <= -1)
	alpha = DOLFIN_PI;
      else if (frac >= 1)
	alpha = 0;
      else
      {
	alpha = acos(frac);
	if (v.dot(normal.cross(ref)) < 0)
	  alpha = 2*DOLFIN_PI-alpha;
      }
      order.push_back(std::make_pair(alpha, m));
    }

    // Sort angles
    std::sort(order.begin(), order.end());

    // Tessellate
    std::vector<std::vector<Point>> triangulation(order.size() - 1);
    for (std::size_t m = 0; m < order.size()-1; ++m)
    {
      // FIXME: We could consider only triangles with area > tolerance here.
      triangulation[m] = {{ points[0],
			    points[order[m].second],
			    points[order[m + 1].second] }};
    }

    return triangulation;
  }

  inline
  std::vector<std::vector<dolfin::Point>>
  triangulate_polygon_3d(const std::vector<dolfin::Point>& points)
  {
    // FIXME
    dolfin::dolfin_error("CGALExactArithmetic.h",
			 "triangulate_polygon_3d",
			 "Not implemented");
    return std::vector<std::vector<dolfin::Point>>();
  }
}

namespace dolfin
{
  //---------------------------------------------------------------------------
  // Reference implementations of DOLFIN collision detection predicates
  // using CGAL exact arithmetic
  // ---------------------------------------------------------------------------

  inline bool cgal_collides_segment_point_2d(const Point& q0,
					     const Point& q1,
					     const Point& p,
					     bool only_interior=false)
  {
    const Point_2 q0_ = convert_to_cgal_2d(q0);
    const Point_2 q1_ = convert_to_cgal_2d(q1);
    const Point_2 p_ = convert_to_cgal_2d(p);

    const bool intersects = CGAL::do_intersect(Segment_2(q0_, q1_), p_);
    return only_interior ? intersects && p_ != q0_ && p_ != q1_ : intersects;
  }

  inline bool cgal_collides_segment_point_3d(const Point& q0,
					     const Point& q1,
					     const Point& p,
					     bool only_interior=false)
  {
    const Point_3 q0_ = convert_to_cgal_3d(q0);
    const Point_3 q1_ = convert_to_cgal_3d(q1);
    const Point_3 p_ = convert_to_cgal_3d(p);

    const Segment_3 segment(q0_, q1_);
    const bool intersects = segment.has_on(p_);
    return only_interior ? intersects && p_ != q0_ && p_ != q1_ : intersects;
  }

  inline bool cgal_collides_segment_segment_2d(const Point& p0,
					       const Point& p1,
					       const Point& q0,
					       const Point& q1)
  {
    return CGAL::do_intersect(convert_to_cgal_2d(p0, p1),
			      convert_to_cgal_2d(q0, q1));
  }

  inline bool cgal_collides_segment_segment_3d(const Point& p0,
					       const Point& p1,
					       const Point& q0,
					       const Point& q1)
  {
    return CGAL::do_intersect(convert_to_cgal_3d(p0, p1),
			      convert_to_cgal_3d(q0, q1));
  }

  inline bool cgal_collides_triangle_point_2d(const Point& p0,
					      const Point& p1,
					      const Point& p2,
					      const Point &point)
  {
    return CGAL::do_intersect(convert_to_cgal_2d(p0, p1, p2),
			      convert_to_cgal_2d(point));
  }

  inline bool cgal_collides_triangle_point_3d(const Point& p0,
					      const Point& p1,
					      const Point& p2,
					      const Point &point)
  {
    const Triangle_3 tri = convert_to_cgal_3d(p0, p1, p2);
    return tri.has_on(convert_to_cgal_3d(point));
  }


  inline bool cgal_collides_triangle_segment_2d(const Point& p0,
						const Point& p1,
						const Point& p2,
						const Point& q0,
						const Point& q1)
  {
    return CGAL::do_intersect(convert_to_cgal_2d(p0, p1, p2),
			      convert_to_cgal_2d(q0, q1));
  }

  inline bool cgal_collides_triangle_segment_3d(const Point& p0,
						const Point& p1,
						const Point& p2,
						const Point& q0,
						const Point& q1)
  {
    return CGAL::do_intersect(convert_to_cgal_3d(p0, p1, p2),
			      convert_to_cgal_3d(q0, q1));
  }


  inline bool cgal_collides_triangle_triangle_2d(const Point& p0,
						 const Point& p1,
						 const Point& p2,
						 const Point& q0,
						 const Point& q1,
						 const Point& q2)
  {
    return CGAL::do_intersect(convert_to_cgal_2d(p0, p1, p2),
			      convert_to_cgal_2d(q0, q1, q2));
  }

  inline bool cgal_collides_triangle_triangle_3d(const Point& p0,
						 const Point& p1,
						 const Point& p2,
						 const Point& q0,
						 const Point& q1,
						 const Point& q2)
  {
    return CGAL::do_intersect(convert_to_cgal_3d(p0, p1, p2),
			      convert_to_cgal_3d(q0, q1, q2));
  }


  inline bool cgal_collides_tetrahedron_point(const Point& p0,
					      const Point& p1,
					      const Point& p2,
					      const Point& p3,
					      const Point& q0)
  {
    const Tetrahedron_3 tet = convert_to_cgal_3d(p0, p1, p2, p3);
    return !tet.has_on_unbounded_side(convert_to_cgal_3d(q0));
  }

  inline bool cgal_collides_tetrahedron_segment(const Point& p0,
						const Point& p1,
						const Point& p2,
						const Point& p3,
						const Point& q0,
						const Point& q1)
  {
    if (cgal_collides_tetrahedron_point(p0, p1, p2, p3, q0) or
	cgal_collides_tetrahedron_point(p0, p1, p2, p3, q1))
      return true;

    if (cgal_collides_triangle_segment_3d(p0, p1, p2, q0, q1) or
	cgal_collides_triangle_segment_3d(p0, p2, p3, q0, q1) or
	cgal_collides_triangle_segment_3d(p0, p3, p1, q0, q1) or
	cgal_collides_triangle_segment_3d(p1, p3, p2, q0, q1))
      return true;

    return false;
  }

  inline bool cgal_collides_tetrahedron_triangle(const Point& p0,
						 const Point& p1,
						 const Point& p2,
						 const Point& p3,
						 const Point& q0,
						 const Point& q1,
						 const Point& q2)
  {
    return CGAL::do_intersect(convert_to_cgal_3d(p0, p1, p2, p3),
			      convert_to_cgal_3d(q0, q1, q2));
  }

  inline bool cgal_collides_tetrahedron_tetrahedron(const Point& p0,
						    const Point& p1,
						    const Point& p2,
						    const Point& p3,
						    const Point& q0,
						    const Point& q1,
						    const Point& q2,
						    const Point& q3)
  {
    // Check volume collisions
    if (cgal_collides_tetrahedron_point(p0, p1, p2, p3, q0)) return true;
    if (cgal_collides_tetrahedron_point(p0, p1, p2, p3, q1)) return true;
    if (cgal_collides_tetrahedron_point(p0, p1, p2, p3, q2)) return true;
    if (cgal_collides_tetrahedron_point(p0, p1, p2, p3, q3)) return true;
    if (cgal_collides_tetrahedron_point(q0, q1, q2, q3, p0)) return true;
    if (cgal_collides_tetrahedron_point(q0, q1, q2, q3, p1)) return true;
    if (cgal_collides_tetrahedron_point(q0, q1, q2, q3, p2)) return true;
    if (cgal_collides_tetrahedron_point(q0, q1, q2, q3, p3)) return true;

    Polyhedron_3 tet_a;
    tet_a.make_tetrahedron(convert_to_cgal_3d(p0),
			   convert_to_cgal_3d(p1),
			   convert_to_cgal_3d(p2),
			   convert_to_cgal_3d(p3));

    Polyhedron_3 tet_b;
    tet_b.make_tetrahedron(convert_to_cgal_3d(q0),
			   convert_to_cgal_3d(q1),
			   convert_to_cgal_3d(q2),
			   convert_to_cgal_3d(q3));

    // Check for polyhedron intersection (recall that a polyhedron is
    // only its vertices, edges and faces)
    std::size_t cnt = 0;
    CGAL::Counting_output_iterator out(&cnt);
    CGAL::intersection_Polyhedron_3_Polyhedron_3<Polyhedron_3>(tet_a,
							       tet_b,
							       out);
    // The tetrahedra does not intersect if cnt == 0
    return cnt != 0;
  }

  //----------------------------------------------------------------------------
  // Reference implementations of DOLFIN intersection triangulation
  // functions using CGAL exact arithmetic
  // ---------------------------------------------------------------------------
  inline
  std::vector<Point> cgal_intersection_segment_segment_2d(const Point& p0,
							  const Point& p1,
							  const Point& q0,
							  const Point& q1)
  {
    dolfin_assert(!is_degenerate_2d(p0, p1));
    dolfin_assert(!is_degenerate_2d(q0, q1));

    const auto I0 = convert_to_cgal_2d(p0, p1);
    const auto I1 = convert_to_cgal_2d(q0, q1);

    if (const auto ii = CGAL::intersection(I0, I1))
    {
      if (const Point_2* p = boost::get<Point_2>(&*ii))
      {
	return std::vector<Point>{convert_from_cgal(*p)};
      }
      else if (const Segment_2* s = boost::get<Segment_2>(&*ii))
      {
	return convert_from_cgal(*s);
      }
      else
      {
	dolfin_error("CGALExactArithmetic.h",
		     "cgal_intersection_segment_segment_2d",
		     "Unexpected behavior");
      }
    }

    return std::vector<Point>();
  }

  inline
  std::vector<Point> cgal_intersection_segment_segment_3d(const Point& p0,
							  const Point& p1,
							  const Point& q0,
							  const Point& q1)
  {
    dolfin_assert(!is_degenerate_3d(p0, p1));
    dolfin_assert(!is_degenerate_3d(q0, q1));

    const auto I0 = convert_to_cgal_3d(p0, p1);
    const auto I1 = convert_to_cgal_3d(q0, q1);

    if (const auto ii = CGAL::intersection(I0, I1))
    {
      if (const Point_3* p = boost::get<Point_3>(&*ii))
      {
	return std::vector<Point>{convert_from_cgal(*p)};
      }
      else if (const Segment_3* s = boost::get<Segment_3>(&*ii))
      {
	return convert_from_cgal(*s);
      }
      else
      {
	dolfin_error("CGALExactArithmetic.h",
		     "cgal_intersection_segment_segment_3d",
		     "Unexpected behavior");
      }
    }

    return std::vector<Point>();
  }

  inline
  std::vector<Point> cgal_triangulate_segment_segment_2d(const Point& p0,
							 const Point& p1,
							 const Point& q0,
							 const Point& q1)
  {
    return cgal_intersection_segment_segment_2d(p0, p1, q0, q1);
  }

  //-----------------------------------------------------------------------------
  inline
  std::vector<Point> cgal_triangulate_segment_segment_3d(const Point& p0,
							 const Point& p1,
							 const Point& q0,
							 const Point& q1)
  {
    return cgal_intersection_segment_segment_3d(p0, p1, q0, q1);
  }

  inline
  std::vector<Point>
  cgal_intersection_segment_interior_segment_interior_2d(const Point& p0,
							 const Point& p1,
							 const Point& q0,
							 const Point& q1)
  {
    dolfin_assert(!is_degenerate_2d(p0, p1));
    dolfin_assert(!is_degenerate_2d(q0, q1));

    const Segment_2 I0 = convert_to_cgal_2d(p0, p1);
    const Segment_2 I1 = convert_to_cgal_2d(q0, q1);
    std::vector<Point> triangulation;

    if (const auto ii = CGAL::intersection(I0, I1))
    {
      if (const Point_2* p = boost::get<Point_2>(&*ii))
      {
        if (*p != I0.source() && *p != I0.target() && *p != I1.source() && *p != I1.target())
          triangulation.push_back(convert_from_cgal(*p));
      }
      else if (const Segment_2* s = boost::get<Segment_2>(&*ii))
      {
        if (s->source() != I0.source() && s->source() != I0.target() && s->source() != I1.source() && s->source() != I1.target())
          triangulation.push_back(convert_from_cgal(s->source()));
        if (s->target() != I0.source() && s->target() != I0.target() && s->target() != I1.source() && s->target() != I1.target())
          triangulation.push_back(convert_from_cgal(s->target()));
      }
      else
      {
	dolfin_error("CGALExactArithmetic.h",
		     "cgal_intersection_segment_interior_segment_interior_2d",
		     "Unexpected behavior");
      }
    }

    return triangulation;
  }

  inline
  std::vector<Point>
  cgal_intersection_segment_interior_segment_interior_3d(const Point& p0,
							 const Point& p1,
							 const Point& q0,
							 const Point& q1)
  {
    dolfin_assert(!is_degenerate_3d(p0, p1));
    dolfin_assert(!is_degenerate_3d(q0, q1));

    const Segment_3 I0 = convert_to_cgal_3d(p0, p1);
    const Segment_3 I1 = convert_to_cgal_3d(q0, q1);
    std::vector<Point> triangulation;

    if (const auto ii = CGAL::intersection(I0, I1))
    {
      if (const Point_3* p = boost::get<Point_3>(&*ii))
      {
	if (*p != I0.source() && *p != I0.target() && *p != I1.source() && *p != I1.target())
	  triangulation.push_back(convert_from_cgal(*p));
      }
      else if (const Segment_3* s = boost::get<Segment_3>(&*ii))
      {
	if (s->source() != I0.source() && s->source() != I0.target() && s->source() != I1.source() && s->source() != I1.target())
	  triangulation.push_back(convert_from_cgal(s->source()));
	if (s->target() != I0.source() && s->target() != I0.target() && s->target() != I1.source() && s->target() != I1.target())
	  triangulation.push_back(convert_from_cgal(s->target()));
      }
      else
      {
	dolfin_error("CGALExactArithmetic.h",
		     "cgal_intersection_segment_interior_segment_interior_3d",
		     "Unexpected behavior");
      }
    }

    return triangulation;
  }

  inline
  std::vector<Point>
  cgal_triangulate_segment_interior_segment_interior_2d(const Point& p0,
							const Point& p1,
							const Point& q0,
							const Point& q1)
  {
    return cgal_intersection_segment_interior_segment_interior_2d(p0, p1, q0, q1);
  }

  inline
  std::vector<Point>
  cgal_triangulate_segment_interior_segment_interior_3d(const Point& p0,
							const Point& p1,
							const Point& q0,
							const Point& q1)
  {
    return cgal_intersection_segment_interior_segment_interior_3d(p0, p1, q0, q1);
  }

  //-----------------------------------------------------------------------------
  inline
  std::vector<Point> cgal_intersection_triangle_segment_2d(const Point& p0,
                                                           const Point& p1,
                                                           const Point& p2,
                                                           const Point& q0,
                                                           const Point& q1)
  {
    dolfin_assert(!is_degenerate_2d(p0, p1, p2));
    dolfin_assert(!is_degenerate_2d(q0, q1));

    const auto T = convert_to_cgal_2d(p0, p1, p2);
    const auto I = convert_to_cgal_2d(q0, q1);

    if (const auto ii = CGAL::intersection(T, I))
    {
      if (const Point_2* p = boost::get<Point_2>(&*ii))
      {
	return std::vector<Point>{convert_from_cgal(*p)};
      }
      else if (const Segment_2* s = boost::get<Segment_2>(&*ii))
      {
	return convert_from_cgal(*s);
      }
      else
      {
	dolfin_error("CGALExactArithmetic.h",
		     "cgal_intersection_triangle_segment_2d",
		     "Unexpected behavior");
      }
    }
    return std::vector<Point>();
  }

  inline
  std::vector<Point> cgal_intersection_triangle_segment_3d(const Point& p0,
							   const Point& p1,
							   const Point& p2,
							   const Point& q0,
							   const Point& q1)
  {
    dolfin_assert(!is_degenerate_3d(p0, p1, p2));
    dolfin_assert(!is_degenerate_3d(q0, q1));

    const auto T = convert_to_cgal_3d(p0, p1, p2);
    const auto I = convert_to_cgal_3d(q0, q1);

    if (const auto ii = CGAL::intersection(T, I))
    {
      if (const Point_3* p = boost::get<Point_3>(&*ii))
      {
	return std::vector<Point>{convert_from_cgal(*p)};
      }
      else if (const Segment_3* s = boost::get<Segment_3>(&*ii))
      {
	return convert_from_cgal(*s);
      }
      else
      {
	dolfin_error("CGALExactArithmetic.h",
		     "cgal_intersection_triangle_segment_3d",
		     "Unexpected behavior");
      }
    }
    return std::vector<Point>();
  }

  //-----------------------------------------------------------------------------
  inline
  std::vector<Point> cgal_triangulate_triangle_segment_2d(const Point& p0,
                                                          const Point& p1,
                                                          const Point& p2,
                                                          const Point& q0,
							  const Point& q1)
  {
    return cgal_intersection_triangle_segment_2d(p0, p1, p2, q0, q1);
  }

  //-----------------------------------------------------------------------------
  inline
  std::vector<Point> cgal_triangulate_triangle_segment_3d(const Point& p0,
							  const Point& p1,
							  const Point& p2,
							  const Point& q0,
							  const Point& q1)
  {
    return cgal_intersection_triangle_segment_3d(p0, p1, p2, q0, q1);
  }
  //-----------------------------------------------------------------------------
  inline
  std::vector<Point> cgal_intersection_triangle_triangle_2d(const Point& p0,
                                                            const Point& p1,
                                                            const Point& p2,
                                                            const Point& q0,
                                                            const Point& q1,
                                                            const Point& q2)
  {
    dolfin_assert(!is_degenerate_2d(p0, p1, p2));
    dolfin_assert(!is_degenerate_2d(q0, q1, q2));

    const Triangle_2 T0 = convert_to_cgal_2d(p0, p1, p2);
    const Triangle_2 T1 = convert_to_cgal_2d(q0, q1, q2);
    std::vector<Point> intersection;

    if (const auto ii = CGAL::intersection(T0, T1))
    {
      if (const Point_2* p = boost::get<Point_2>(&*ii))
      {
        //std::cout << "CGAL: Intersection is point" << std::endl;
        intersection.push_back(convert_from_cgal(*p));;
      }
      else if (const Segment_2* s = boost::get<Segment_2>(&*ii))
      {
        //std::cout << "CGAL: Intersection is segment: (" << s->source() << ", " << s->target() << ")" << std::endl;
        intersection = convert_from_cgal(*s);
      }
      else if (const Triangle_2* t = boost::get<Triangle_2>(&*ii))
      {
        //std::cout << "CGAL: Intersection is triangle" << std::endl;
        //std::cout << "Area: " << std::abs(CGAL::to_double(t->area())) << std::endl;
        intersection = convert_from_cgal(*t);;
      }
      else if (const std::vector<Point_2>* cgal_points = boost::get<std::vector<Point_2>>(&*ii))
      {
        //std::cout << "CGAL: Intersection is polygon (" << cgal_points->size() << ")" << std::endl;
        for (Point_2 p : *cgal_points)
        {
          intersection.push_back(convert_from_cgal(p));
          //std::cout << p << ", ";
        }
      }
      else
      {
	dolfin_error("CGALExactArithmetic.h",
		     "cgal_intersection_triangle_triangle_2d",
		     "Unexpected behavior");
      }

      // NB: the parsing can return triangulation of size 0, for example
      // if it detected a triangle but it was found to be flat.
      /* if (triangulation.size() == 0) */
      /*   dolfin_error("CGALExactArithmetic.h", */
      /*                "find intersection of two triangles in cgal_intersection_triangle_triangle function", */
      /*                "no intersection found"); */
    }

    return intersection;
  }

  inline
  std::vector<Point> cgal_intersection_triangle_triangle_3d(const Point& p0,
							    const Point& p1,
							    const Point& p2,
							    const Point& q0,
							    const Point& q1,
							    const Point& q2)
  {
    dolfin_assert(!is_degenerate_3d(p0, p1, p2));
    dolfin_assert(!is_degenerate_3d(q0, q1, q2));

    const Triangle_3 T0 = convert_to_cgal_3d(p0, p1, p2);
    const Triangle_3 T1 = convert_to_cgal_3d(q0, q1, q2);
    std::vector<Point> intersection;

    if (const auto ii = CGAL::intersection(T0, T1))
    {
      if (const Point_3* p = boost::get<Point_3>(&*ii))
      {
	//std::cout << "CGAL: Intersection is point" << std::endl;
	intersection.push_back(convert_from_cgal(*p));;
      }
      else if (const Segment_3* s = boost::get<Segment_3>(&*ii))
      {
	//std::cout << "CGAL: Intersection is segment: (" << s->source() << ", " << s->target() << ")" << std::endl;
	intersection = convert_from_cgal(*s);
      }
      else if (const Triangle_3* t = boost::get<Triangle_3>(&*ii))
      {
	//std::cout << "CGAL: Intersection is triangle" << std::endl;
	intersection = convert_from_cgal(*t);;
      }
      else if (const std::vector<Point_3>* cgal_points = boost::get<std::vector<Point_3>>(&*ii))
      {
	//std::cout << "CGAL: Intersection is polygon (" << cgal_points->size() << ")" << std::endl;
	for (Point_3 p : *cgal_points)
	{
	  intersection.push_back(convert_from_cgal(p));
	  //std::cout << p << ", ";
	}
      }
      else
      {
	dolfin_error("CGALExactArithmetic.h",
		     "cgal_intersection_triangle_triangle_3d",
		     "Unexpected behavior");
      }

      // NB: the parsing can return triangulation of size 0, for example
      // if it detected a triangle but it was found to be flat.
      /* if (triangulation.size() == 0) */
      /*   dolfin_error("CGALExactArithmetic.h", */
      /*                "find intersection of two triangles in cgal_intersection_triangle_triangle function", */
      /*                "no intersection found"); */
    }

    return intersection;
  }

  //----------------------------------------------------------------------------
  inline
  std::vector<std::vector<Point>>
  cgal_triangulate_triangle_triangle_2d(const Point& p0,
					const Point& p1,
					const Point& p2,
					const Point& q0,
					const Point& q1,
					const Point& q2)
  {
    dolfin_assert(!is_degenerate_2d(p0, p1, p2));
    dolfin_assert(!is_degenerate_2d(q0, q1, q2));

    const std::vector<Point> intersection
      = cgal_intersection_triangle_triangle_2d(p0, p1, p2, q0, q1, q2);

    if (intersection.size() < 4)
    {
      return std::vector<std::vector<Point>>{intersection};
    }
    else
    {
      dolfin_assert(intersection.size() == 4 ||
		    intersection.size() == 5 ||
		    intersection.size() == 6);
      return triangulate_polygon_2d(intersection);
    }
  }

  inline
  std::vector<std::vector<Point>>
  cgal_triangulate_triangle_triangle_3d(const Point& p0,
					const Point& p1,
					const Point& p2,
					const Point& q0,
					const Point& q1,
					const Point& q2)
  {
    dolfin_assert(!is_degenerate_3d(p0, p1, p2));
    dolfin_assert(!is_degenerate_3d(q0, q1, q2));

    const std::vector<Point> intersection
      = cgal_intersection_triangle_triangle_3d(p0, p1, p2, q0, q1, q2);

    if (intersection.size() < 4)
    {
      return std::vector<std::vector<Point>>{intersection};
    }
    else
    {
      dolfin_assert(intersection.size() == 4 ||
		    intersection.size() == 5 ||
		    intersection.size() == 6);
      return triangulate_polygon_3d(intersection);
    }
  }

  //-----------------------------------------------------------------------------
  inline
  std::vector<Point>
  cgal_intersection_tetrahedron_triangle(const Point& p0,
					 const Point& p1,
					 const Point& p2,
					 const Point& p3,
					 const Point& q0,
					 const Point& q1,
					 const Point& q2)
  {
    dolfin_assert(!is_degenerate_3d(p0, p1, p2, p3));
    dolfin_assert(!is_degenerate_3d(q0, q1, q2));

    // const Tetrahedron_3 tet = convert_from_cgal(p0, p1, p2, p3);
    // const Triangle_3 tri = convert_from_cgal(q0, q1, q2);

    Polyhedron_3 tet;
    tet.make_tetrahedron(convert_to_cgal_3d(p0),
    			 convert_to_cgal_3d(p1),
    			 convert_to_cgal_3d(p2),
    			 convert_to_cgal_3d(p3));
    Polyhedron_3 tri;
    tri.make_triangle(convert_to_cgal_3d(q0),
    		      convert_to_cgal_3d(q1),
    		      convert_to_cgal_3d(q2));

    std::list<std::vector<Point_3> > triangulation;
    CGAL::intersection_Polyhedron_3_Polyhedron_3(tet,
    						 tri,
    						 std::back_inserter(triangulation));

    // FIXME: do we need to add interior point checks? Maybe
    // Polyhedron_3 is only top dim 2?

    dolfin_error("CGALExactArithmetic.h",
		 "cgal_intersection_tetrahedron_triangle",
		 "Not implemented");


    //return triangulation;
    return std::vector<Point>();
  }

  //-----------------------------------------------------------------------------
  inline
  std::vector<std::vector<Point>>
  cgal_triangulate_tetrahedron_triangle(const Point& p0,
					const Point& p1,
					const Point& p2,
					const Point& p3,
					const Point& q0,
					const Point& q1,
					const Point& q2)
  {
    dolfin_assert(!is_degenerate_3d(p0, p1, p2, p3));
    dolfin_assert(!is_degenerate_3d(q0, q1, q2));

    std::vector<Point> intersection =
      cgal_intersection_tetrahedron_triangle(p0, p1, p2, p3, q0, q1, q2);

    // FIXME
    dolfin_error("CGALExactArithmetic.h",
		 "cgal_triangulation_tetrahedron_triangle",
		 "Not implemented");

    return std::vector<std::vector<Point>>();
  }

  //-----------------------------------------------------------------------------
  inline
  std::vector<Point>
  cgal_intersection_tetrahedron_tetrahedron(const Point& p0,
					    const Point& p1,
					    const Point& p2,
					    const Point& p3,
					    const Point& q0,
					    const Point& q1,
					    const Point& q2,
					    const Point& q3)
  {
    dolfin_assert(!is_degenerate_3d(p0, p1, p2, p3));
    dolfin_assert(!is_degenerate_3d(q0, q1, q2, q3));

    Polyhedron_3 tet_a;
    tet_a.make_tetrahedron(convert_to_cgal_3d(p0),
			   convert_to_cgal_3d(p1),
			   convert_to_cgal_3d(p2),
			   convert_to_cgal_3d(p3));
    Polyhedron_3 tet_b;
    tet_b.make_tetrahedron(convert_to_cgal_3d(q0),
			   convert_to_cgal_3d(q1),
			   convert_to_cgal_3d(q2),
			   convert_to_cgal_3d(q3));

    std::list<std::vector<Point_3> > triangulation;
    CGAL::intersection_Polyhedron_3_Polyhedron_3(tet_a,
    						 tet_b,
    						 std::back_inserter(triangulation));

    // FIXME: do we need to add interior point checks? Maybe
    // Polyhedron_3 is only top dim 2?


    // FIXME
    dolfin_error("CGALExactArithmetic.h",
		 "cgal_intersection_tetrahedron_tetrahedron",
		 "Not implemented");
    return std::vector<Point>();
  }

  //-----------------------------------------------------------------------------
  inline
  std::vector<std::vector<Point>>
  cgal_triangulate_tetrahedron_tetrahedron(const Point& p0,
					   const Point& p1,
					   const Point& p2,
					   const Point& p3,
					   const Point& q0,
					   const Point& q1,
					   const Point& q2,
					   const Point& q3)
  {
    dolfin_assert(!is_degenerate_3d(p0, p1, p2, p3));
    dolfin_assert(!is_degenerate_3d(q0, q1, q2, q3));

    std::vector<Point> intersection =
      cgal_intersection_tetrahedron_tetrahedron(p0, p1, p2, p3,
						q0, q1, q2, q3);

    // FIXME
    dolfin_error("CGALExactArithmetic.h",
		 "cgal_intersection_tetrahedron_tetrahedron",
		 "Not implemented");

    return std::vector<std::vector<Point>>();
  }

  //----------------------------------------------------------------------------
  // Reference implementations of DOLFIN is_degenerate
  // ---------------------------------------------------------------------------
  inline bool cgal_is_degenerate_2d(const std::vector<Point>& s)
  {
    switch (s.size())
    {
    case 1: return true;
    case 2: return is_degenerate_2d(s[0], s[1]);
    case 3: return is_degenerate_2d(s[0], s[1], s[2]);
    default:
      dolfin_error("CGALExactArithmetic.h",
		   "cgal_is_degenerate_2d",
		   "Only implemented for simplices of tdim 0, 1 and 2");
    }
    return false;
  }

  inline bool cgal_is_degenerate_3d(const std::vector<Point>& s)
  {
    switch (s.size())
    {
    case 1: return true;
    case 2: return is_degenerate_3d(s[0], s[1]);
    case 3: return is_degenerate_3d(s[0], s[1], s[2]);
    case 4: return is_degenerate_3d(s[0], s[1], s[2], s[3]);
    default:
      dolfin_error("CGALExactArithmetic.h",
		   "cgal_is_degenerate_3d",
		   "Only implemented for simplices of tdim 0, 1, 2 and 3");
    }
    return false;
  }

}
#endif

#endif<|MERGE_RESOLUTION|>--- conflicted
+++ resolved
@@ -16,11 +16,7 @@
 // along with DOLFIN. If not, see <http://www.gnu.org/licenses/>.
 //
 // First added:  2016-05-03
-<<<<<<< HEAD
-// Last changed: 2016-11-17
-=======
 // Last changed: 2016-12-07
->>>>>>> c6eda096
 //
 // Developer note:
 //
@@ -97,26 +93,16 @@
 
     else if (s.size() == 3)
     {
-<<<<<<< HEAD
-      return 0.5 * std::abs(orient2d(s[0].coordinates(),
-				     s[1].coordinates(),
-				     s[2].coordinates()));
-=======
       return std::abs(orient2d(s[0].coordinates(),
 			       s[1].coordinates(),
 			       s[2].coordinates())) / 2;
->>>>>>> c6eda096
     }
     else if (s.size() == 4)
     {
       return std::abs(orient3d(s[0].coordinates(),
 			       s[1].coordinates(),
 			       s[2].coordinates(),
-<<<<<<< HEAD
-			       s[3].coordinates())) / 6.;
-=======
 			       s[3].coordinates())) / 6;
->>>>>>> c6eda096
     }
     else {
 
