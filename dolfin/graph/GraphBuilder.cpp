// Copyright (C) 2010 Garth N. Wells
//
// This file is part of DOLFIN.
//
// DOLFIN is free software: you can redistribute it and/or modify
// it under the terms of the GNU Lesser General Public License as published by
// the Free Software Foundation, either version 3 of the License, or
// (at your option) any later version.
//
// DOLFIN is distributed in the hope that it will be useful,
// but WITHOUT ANY WARRANTY; without even the implied warranty of
// MERCHANTABILITY or FITNESS FOR A PARTICULAR PURPOSE. See the
// GNU Lesser General Public License for more details.
//
// You should have received a copy of the GNU Lesser General Public License
// along with DOLFIN. If not, see <http://www.gnu.org/licenses/>.
//
// Modified by Chris Richardson, 2012
//
// First added:  2010-02-19
// Last changed: 2012-12-07

#include <algorithm>
#include <numeric>
#include <set>
#include <vector>
#include <boost/unordered_set.hpp>
#include <boost/unordered_map.hpp>

#include <dolfin/log/log.h>
#include <dolfin/common/types.h>
#include <dolfin/common/MPI.h>
#include <dolfin/common/Timer.h>
#include <dolfin/fem/GenericDofMap.h>
#include <dolfin/mesh/Cell.h>
#include <dolfin/mesh/LocalMeshData.h>
#include <dolfin/mesh/MeshEntityIterator.h>
#include <dolfin/mesh/Vertex.h>
#include "GraphBuilder.h"

using namespace dolfin;

//-----------------------------------------------------------------------------
Graph GraphBuilder::local_graph(const Mesh& mesh, const GenericDofMap& dofmap0,
                                                  const GenericDofMap& dofmap1)
{
  // Create empty graph
  const std::size_t n = dofmap0.global_dimension();
  Graph graph(n);

  /*
  // Build graph
  for (CellIterator cell(mesh); !cell.end(); ++cell)
  {
    const std::vector<std::size_t>& dofs0 = dofmap0.cell_dofs(cell->index());
    const std::vector<std::size_t>& dofs1 = dofmap1.cell_dofs(cell->index());

    std::vector<std::size_t>::const_iterator node;
    for (node = dofs0.begin(); node != dofs0.end(); ++node)
      graph[*node].insert(dofs1.begin(), dofs1.end());
  }
  */

  // Build graph
  for (CellIterator cell(mesh); !cell.end(); ++cell)
  {
    const std::vector<DolfinIndex>& dofs0 = dofmap0.cell_dofs(cell->index());
    const std::vector<DolfinIndex>& dofs1 = dofmap1.cell_dofs(cell->index());

    std::vector<DolfinIndex>::const_iterator node;
    for (node = dofs0.begin(); node != dofs0.end(); ++node)
      graph[*node].insert(dofs1.begin(), dofs1.end());
  }

  return graph;
}
//-----------------------------------------------------------------------------
Graph GraphBuilder::local_graph(const Mesh& mesh,
                                const std::vector<std::size_t>& coloring_type)
{
  // Check coloring type
  dolfin_assert(coloring_type.size() >= 2);
  dolfin_assert(coloring_type.front() == coloring_type.back());

  // Create graph
  const std::size_t num_verticies = mesh.num_entities(coloring_type[0]);
  Graph graph(num_verticies);

  // Build graph
  for (MeshEntityIterator vertex_entity(mesh, coloring_type[0]); !vertex_entity.end(); ++vertex_entity)
  {
    boost::unordered_set<std::size_t> entity_list0;
    boost::unordered_set<std::size_t> entity_list1;
    entity_list0.insert(vertex_entity->index());

    // Build list of entities, moving between levels
    for (std::size_t level = 1; level < coloring_type.size(); ++level)
    {
      for (boost::unordered_set<std::size_t>::const_iterator entity_index
              = entity_list0.begin(); entity_index != entity_list0.end(); ++entity_index)
      {
        const MeshEntity entity(mesh, coloring_type[level -1], *entity_index);
        for (MeshEntityIterator neighbor(entity, coloring_type[level]); !neighbor.end(); ++neighbor)
          entity_list1.insert(neighbor->index());
      }
      entity_list0 = entity_list1;
      entity_list1.clear();
    }

    // Add edges to graph
    const std::size_t vertex_entity_index = vertex_entity->index();
    graph[vertex_entity_index].insert(entity_list0.begin(), entity_list0.end());
  }

  return graph;
}
//-----------------------------------------------------------------------------
Graph GraphBuilder::local_graph(const Mesh& mesh,
                                std::size_t dim0, std::size_t dim1)
{
  // Create graph
  const std::size_t num_verticies = mesh.num_entities(dim0);
  Graph graph(num_verticies);

  // Build graph
  for (MeshEntityIterator colored_entity(mesh, dim0); !colored_entity.end(); ++colored_entity)
  {
    const std::size_t colored_entity_index = colored_entity->index();
    for (MeshEntityIterator entity(*colored_entity, dim1); !entity.end(); ++entity)
    {
      for (MeshEntityIterator neighbor(*entity, dim0); !neighbor.end(); ++neighbor)
        graph[colored_entity_index].insert(neighbor->index());
    }
  }

  return graph;
}
//-----------------------------------------------------------------------------
BoostBidirectionalGraph GraphBuilder::local_boost_graph(const Mesh& mesh,
                                const std::vector<std::size_t>& coloring_type)
{
  // Check coloring type
  dolfin_assert(coloring_type.size() >= 2);
  dolfin_assert(coloring_type.front() == coloring_type.back());

  // Create graph
  const std::size_t num_verticies = mesh.num_entities(coloring_type[0]);
  BoostBidirectionalGraph graph(num_verticies);

  // Build graph
  for (MeshEntityIterator vertex_entity(mesh, coloring_type[0]); !vertex_entity.end(); ++vertex_entity)
  {
    boost::unordered_set<std::size_t> entity_list0;
    boost::unordered_set<std::size_t> entity_list1;
    entity_list0.insert(vertex_entity->index());

    // Build list of entities, moving between levels
    boost::unordered_set<std::size_t>::const_iterator entity_index;
    for (std::size_t level = 1; level < coloring_type.size(); ++level)
    {
      for (entity_index = entity_list0.begin(); entity_index != entity_list0.end(); ++entity_index)
      {
        const MeshEntity entity(mesh, coloring_type[level -1], *entity_index);
        for (MeshEntityIterator neighbor(entity, coloring_type[level]); !neighbor.end(); ++neighbor)
          entity_list1.insert(neighbor->index());
      }
      entity_list0 = entity_list1;
      entity_list1.clear();
    }

    // Add edges to graph
    const std::size_t vertex_entity_index = vertex_entity->index();
    for (entity_index = entity_list0.begin(); entity_index != entity_list0.end(); ++entity_index)
      boost::add_edge(vertex_entity_index, *entity_index, graph);
  }

  return graph;
}
//-----------------------------------------------------------------------------
BoostBidirectionalGraph GraphBuilder::local_boost_graph(const Mesh& mesh,
                                           std::size_t dim0, std::size_t dim1)
{
  // Create graph
  const std::size_t num_verticies = mesh.num_entities(dim0);
  BoostBidirectionalGraph graph(num_verticies);

  // Build graph
  for (MeshEntityIterator colored_entity(mesh, dim0); !colored_entity.end(); ++colored_entity)
  {
    const std::size_t colored_entity_index = colored_entity->index();
    for (MeshEntityIterator entity(*colored_entity, dim1); !entity.end(); ++entity)
    {
      for (MeshEntityIterator neighbor(*entity, dim0); !neighbor.end(); ++neighbor)
        boost::add_edge(colored_entity_index, neighbor->index(), graph);
    }
  }

  return graph;
}

//-----------------------------------------------------------------------------
void GraphBuilder::compute_dual_graph_orig(const LocalMeshData& mesh_data,
                                std::vector<std::set<std::size_t> >& local_graph,
                                std::set<std::size_t>& ghost_vertices)
{
  Timer timer("Compute dual graph [original]");

  const std::size_t num_mpi_procs = MPI::num_processes();

  // List of cell vertices
  const boost::multi_array<std::size_t, 2>& cell_vertices = mesh_data.cell_vertices;

  const std::size_t num_local_cells    = mesh_data.global_cell_indices.size();
  const std::size_t topological_dim    = mesh_data.tdim;
  const std::size_t num_cell_facets    = topological_dim + 1;
  const std::size_t num_facet_vertices = topological_dim;
  const std::size_t num_cell_vertices  = topological_dim + 1;

  // Resize graph (cell are graph vertices, cell-cell connections are graph edges)
  local_graph.resize(num_local_cells);

  // Get number of cells on each process
  std::vector<std::size_t> cells_per_process;
  MPI::all_gather(num_local_cells, cells_per_process);

  // Compute offset for going from local to (internal) global numbering
  std::vector<std::size_t> process_offsets(num_mpi_procs);
  for (std::size_t i = 0; i < num_mpi_procs; ++i)
    process_offsets[i] = std::accumulate(cells_per_process.begin(), cells_per_process.begin() + i, 0);
  const std::size_t process_offset = process_offsets[MPI::process_number()];

  // Compute local edges (cell-cell connections) using global (internal) numbering
  cout << "Compute local cell-cell connections" << endl;

  compute_connectivity_orig(cell_vertices, num_cell_facets, process_offset, local_graph);
  cout << "Finished computing local cell-cell connections" << endl;

  //-----------------------------------------------
  // The rest only applies when running in parallel
  //-----------------------------------------------

  // Determine candidate ghost cells (graph ghost vertices)
  info("Preparing data to to send off-process.");

  std::vector<std::size_t> local_boundary_cells;
  for (std::size_t i = 0; i < num_local_cells; ++i)
  {
    dolfin_assert(i < local_graph.size());
    if (local_graph[i].size() != num_cell_facets)
      local_boundary_cells.push_back(i);
  }
  cout << "Local boundary cells = " << local_boundary_cells.size() << endl;

  // Get number of possible ghost cells coming from each process
  std::vector<std::size_t> boundary_cells_per_process;
  const std::size_t local_boundary_cells_size = local_boundary_cells.size();
  MPI::all_gather(local_boundary_cells_size, boundary_cells_per_process);

  // Pack local data for candidate ghost cells (global cell index and vertices)
  std::vector<std::size_t> connected_cell_data;
  for (std::size_t i = 0; i < local_boundary_cells.size(); ++i)
  {
    // Global (internal) cell index
    connected_cell_data.push_back(local_boundary_cells[i] + process_offset);

    // Candidate cell vertices
    boost::multi_array<std::size_t, 2>::const_subarray<1>::type vertices
        = cell_vertices[local_boundary_cells[i]];
    for (std::size_t j = 0; j < num_cell_vertices; ++j)
      connected_cell_data.push_back(vertices[j]);
  }

  // Prepare package to send (do not send data belonging to this process)
  std::vector<std::size_t> destinations;
  std::vector<std::size_t> send_data;
  for (std::size_t i = 0; i < num_mpi_procs; ++i)
  {
    if (i != MPI::process_number())
    {
      send_data.insert(send_data.end(), connected_cell_data.begin(),
                       connected_cell_data.end());
      destinations.insert(destinations.end(), connected_cell_data.size(), i);
    }
  }

  // Set number of candidate ghost cells on this process to zero
  // (not communicated to self)
  boundary_cells_per_process[MPI::process_number()] = 0;

  // FIXME: Make the communication cleverer and more scalable. Send to
  // one process at a time, and remove cells when it is know that all
  // neighbors have been found.

  // Distribute data to all processes
  std::vector<std::size_t> received_data;
  std::vector<std::size_t> sources;
  MPI::distribute(send_data, destinations, received_data, sources);

  // Data structures for unpacking data
  std::vector<std::vector<std::vector<std::size_t> > > candidate_ghost_cell_vertices(num_mpi_procs);
  std::vector<std::vector<std::size_t> > candidate_ghost_cell_global_indices(num_mpi_procs);

  std::size_t _offset = 0;
  for (std::size_t i = 0; i < num_mpi_procs - 1; ++i)
  {
    // Check if there is data to unpack
    if (_offset >= sources.size())
      break;

    const std::size_t p = sources[_offset];
    dolfin_assert(p < boundary_cells_per_process.size());
    const std::size_t data_length = (num_cell_vertices + 1)*boundary_cells_per_process[p];

    std::vector<std::size_t>& _global_cell_indices         = candidate_ghost_cell_global_indices[p];
    std::vector<std::vector<std::size_t> >& _cell_vertices = candidate_ghost_cell_vertices[p];

    // Loop over data for each cell
    for (std::size_t j = _offset; j < _offset + data_length; j += num_cell_vertices + 1)
    {
      dolfin_assert(sources[j] == p);

      // Get cell global index
      _global_cell_indices.push_back(received_data[j]);

      // Get cell vertices
      std::vector<std::size_t> vertices;
      for (std::size_t k = 0; k < num_cell_vertices; ++k)
        vertices.push_back(received_data[(j + 1) + k]);
      _cell_vertices.push_back(vertices);
    }

    // Update offset
    _offset += data_length;
  }

  // Add off-process (ghost) edges (cell-cell) connections to graph
  info("Compute graph ghost edges.");
  std::set<std::size_t> ghost_cell_global_indices;
  for (std::size_t i = 0; i < candidate_ghost_cell_vertices.size(); ++i)
  {
    compute_ghost_connectivity(cell_vertices, local_boundary_cells,
                               candidate_ghost_cell_vertices[i],
                               candidate_ghost_cell_global_indices[i],
                               num_facet_vertices,
                               local_graph, ghost_cell_global_indices);
  }
  ghost_vertices = ghost_cell_global_indices;
  info("Finish compute graph ghost edges.");;
}

//-----------------------------------------------------------------------------
void GraphBuilder::compute_dual_graph(const LocalMeshData& mesh_data,
                                      std::vector<std::set<std::size_t> >& local_graph,
                                      std::set<std::size_t>& ghost_vertices)
{
  Timer timer("Compute dual graph [new]");

  // List of cell vertices
  const boost::multi_array<std::size_t, 2>& cell_vertices = mesh_data.cell_vertices;
  const std::size_t num_local_cells = mesh_data.global_cell_indices.size();
  const std::size_t num_vertices_per_cell = mesh_data.num_vertices_per_cell;

  dolfin_assert(num_local_cells == cell_vertices.shape()[0]);
  dolfin_assert(num_vertices_per_cell == cell_vertices.shape()[1]);

  local_graph.resize(num_local_cells);

  const std::size_t offset = MPI::global_offset(num_local_cells, true);

  // Compute local edges (cell-cell connections) using global (internal) numbering

  double tt = time();

<<<<<<< HEAD
  // create mapping from facets(vector) to cells
=======
  // Create mapping from facets (vector) to cells
  // FIXME: potential speedup by using a hash directly for the map key
  //        instead of a vector
>>>>>>> 079088e5
  typedef boost::unordered_map<std::vector<std::size_t>, std::size_t> vectormap;
  vectormap facet_cell;

  // Iterate over all cells
  for (std::size_t i = 0; i < num_local_cells; ++i)
  {
    // Iterate over facets in cell
    for(std::size_t j = 0; j < num_vertices_per_cell; ++j)
    {
      // Create a set of vertices representing a facet,
      std::vector<std::size_t> facet(cell_vertices[i].begin(), cell_vertices[i].end());
      facet.erase(facet.begin() + j);

      // Sort into order, so map indexing will be consistent
      std::sort(facet.begin(), facet.end());

      const vectormap::iterator join_cell = facet_cell.find(facet);
      // If facet not found in map, insert facet->cell into map
      if(join_cell == facet_cell.end())
        facet_cell[facet] = i;
      else
      {
        // Already in map. Connect cells and delete from map.
        local_graph[i].insert(join_cell->second + offset);
        local_graph[join_cell->second].insert(i + offset);
        facet_cell.erase(join_cell);
      }
    }
  }

  // facet_cell map now only contains facets->cells with edge facets
  // either interprocess or external boundaries

  // FIXME: separate here into two functions

  // For parallel only, deal with ghosts

  // Copy to another map and re-label cells with offset
  vectormap othermap(facet_cell);
  for(vectormap::iterator other_cell = othermap.begin(); other_cell != othermap.end(); ++other_cell)
  {
    other_cell->second += offset;
  }

  const std::size_t num_processes = MPI::num_processes();
  const std::size_t process_number = MPI::process_number();

  ghost_vertices.clear();

  // Create MPI ring
  const int source = (num_processes + process_number - 1) % num_processes;
  const int dest   = (process_number + 1) % num_processes;

  // FIXME: better way to send boost::unordered_map between processes -
  // could use std::map instead Boost cannot serialise unordered_map,
  // so convert to a vector here
  std::vector<std::pair<std::vector<std::size_t>, std::size_t> > map_data;

  // repeat (n-1) times, to go round ring
  for(std::size_t i = 0; i < (num_processes - 1); ++i)
  {
    // FIXME: improve memory management
    // Shift data to next process
    map_data.resize(othermap.size());
    std::copy(othermap.begin(), othermap.end(), map_data.begin());
    MPI::send_recv(map_data, dest, map_data, source);
    othermap.clear();
    othermap.insert(map_data.begin(), map_data.end());

    const std::size_t mapsize = MPI::sum(othermap.size());
    if(process_number == 0)
    {
      std::cout << "t = " << (time() - tt) << ", iteration: " << i
          << ", map size = " << mapsize << std::endl;
    }

    // Go through local facets, looking for a matching facet in othermap
    vectormap::iterator fcell = facet_cell.begin(); 
    while(fcell != facet_cell.end())
    {
      vectormap::iterator join_cell = othermap.find(fcell->first);
      if (join_cell != othermap.end())
      {
        // Found neighbours, insert into local_graph and delete facets
        // from both maps
        local_graph[fcell->second].insert(join_cell->second);
        ghost_vertices.insert(join_cell->second);
        facet_cell.erase(fcell++);
        othermap.erase(join_cell);
      }
      else
        ++fcell;
    }
    
  }

  // remaining facets are exterior boundary - could be useful

  const std::size_t n_exterior_facets = MPI::sum(facet_cell.size());
  if(process_number == 0)
    std::cout << "n (exterior facets) = " << n_exterior_facets << std::endl;

  tt = time() - tt;
  info("Time to build connectivity map [new]: %g", tt);
}
//-----------------------------------------------------------------------------
void GraphBuilder::compute_connectivity_orig(const boost::multi_array<std::size_t, 2>& cell_vertices,
                                  std::size_t num_facet_vertices, std::size_t offset,
                                  std::vector<std::set<std::size_t> >& local_graph)
{
  // FIXME: Continue to make this function more efficient
  Timer t("Compute Connectivity [original]");

  // Declare iterators
  boost::multi_array<std::size_t, 2>::const_iterator c_vertices;
  boost::multi_array<std::size_t, 2>::const_subarray<1>::type::const_iterator vertex;
  std::vector<std::size_t>::const_iterator c_vertex;
  std::vector<std::size_t>::const_iterator connected_cell;

  boost::unordered_map<std::size_t, std::vector<std::size_t> > vertex_connectivity;
  std::pair<boost::unordered_map<std::size_t, std::vector<std::size_t> >::iterator, bool> ret;

  // Build (global vertex)-(local cell) connectivity
  double tt = time();
  for (c_vertices = cell_vertices.begin(); c_vertices != cell_vertices.end(); ++c_vertices)
  {
    const std::size_t cell_index = c_vertices - cell_vertices.begin();
    for (vertex = c_vertices->begin(); vertex != c_vertices->end(); ++vertex)
    {
      ret = vertex_connectivity.insert(std::pair<std::size_t, std::vector<std::size_t> >(*vertex, std::vector<std::size_t>()) );
      ret.first->second.push_back(cell_index);
    }
  }
  tt = time() - tt;
  info("Time to build vertex-cell connectivity map: %g", tt);

  std::vector<std::size_t>::const_iterator connected_cell0;
  std::vector<std::size_t>::const_iterator connected_cell1;
  boost::multi_array<std::size_t, 2>::const_subarray<1>::type::const_iterator cell_vertex;

  tt = time();
  // Iterate over all vertices
  boost::unordered_map<std::size_t, std::vector<std::size_t> >::const_iterator _vertex;
  for (_vertex = vertex_connectivity.begin(); _vertex != vertex_connectivity.end(); ++_vertex)
  {
    const std::vector<std::size_t>& cell_list = _vertex->second;

    // Iterate over connected cells
    for (connected_cell0 = cell_list.begin() ; connected_cell0 != cell_list.end() -1; ++connected_cell0)
    {
      for (connected_cell1 = connected_cell0 + 1; connected_cell1 != cell_list.end(); ++connected_cell1)
      {
        boost::multi_array<std::size_t, 2>::const_subarray<1>::type cell0_vertices = cell_vertices[*connected_cell0];
        boost::multi_array<std::size_t, 2>::const_subarray<1>::type cell1_vertices = cell_vertices[*connected_cell1];

        std::size_t num_common_vertices = 0;
        for (cell_vertex = cell1_vertices.begin(); cell_vertex != cell1_vertices.end(); ++cell_vertex)
        {
          if (std::find(cell0_vertices.begin(), cell0_vertices.end(), *cell_vertex) != cell0_vertices.end())
            ++num_common_vertices;
          if (num_common_vertices == num_facet_vertices)
          {
            local_graph[*connected_cell0].insert(*connected_cell1 + offset);
            local_graph[*connected_cell1].insert(*connected_cell0 + offset);
          }
        }

      }
    }
  }
  tt = time() - tt;

  info("Time to build local dual graph: : %g", tt);
}
//-----------------------------------------------------------------------------
std::size_t GraphBuilder::compute_ghost_connectivity(const boost::multi_array<std::size_t, 2>& cell_vertices,
                  const std::vector<std::size_t>& local_boundary_cells,
                  const std::vector<std::vector<std::size_t> >& candidate_ghost_vertices,
                  const std::vector<std::size_t>& candidate_ghost_global_indices,
                  std::size_t num_facet_vertices,
                  std::vector<std::set<std::size_t> >& local_graph,
                  std::set<std::size_t>& ghost_cells)
{
  const std::size_t num_ghost_vertices_0 = ghost_cells.size();

  // Declare iterators
  boost::multi_array<std::size_t, 2>::const_iterator c_vertices;
  boost::multi_array<std::size_t, 2>::const_subarray<1>::type::const_iterator vertex;
  boost::multi_array<std::size_t, 2>::const_subarray<1>::type::const_iterator c_vertex;
  std::vector<std::size_t>::const_iterator connected_cell;

  boost::unordered_map<std::size_t, std::pair<std::vector<std::size_t>, std::vector<std::size_t> > > vertex_connectivity;
  std::pair<boost::unordered_map<std::size_t, std::pair<std::vector<std::size_t>, std::vector<std::size_t> > >::iterator, bool> ret;

  // Build boundary (global vertex)-(local cell) connectivity
  double tt = time();
  std::vector<std::size_t>::const_iterator local_cell;
  for (local_cell = local_boundary_cells.begin(); local_cell != local_boundary_cells.end(); ++local_cell)
  {
    boost::multi_array<std::size_t, 2>::const_subarray<1>::type c_vertices = cell_vertices[*local_cell];
    for (vertex = c_vertices.begin(); vertex != c_vertices.end(); ++vertex)
    {
      std::pair<std::vector<std::size_t>, std::vector<std::size_t> > tmp;
      ret = vertex_connectivity.insert(std::pair<std::size_t, std::pair<std::vector<std::size_t>, std::vector<std::size_t> > >(*vertex, tmp) );
      ret.first->second.first.push_back(*local_cell);
    }
  }
  tt = time() - tt;
  info("Time to build local boundary vertex-cell connectivity map: %g", tt);

  // Build off-process boundary (global vertex)-(local cell) connectivity
  tt = time();
  for (std::vector<std::vector<std::size_t> >::const_iterator c_vertices = candidate_ghost_vertices.begin(); c_vertices != candidate_ghost_vertices.end(); ++c_vertices)
  {
    const std::size_t cell_index = c_vertices - candidate_ghost_vertices.begin();
    std::vector<std::size_t>::const_iterator vertex;
    for (vertex = c_vertices->begin(); vertex != c_vertices->end(); ++vertex)
    {
      std::pair<std::vector<std::size_t>, std::vector<std::size_t> > tmp;
      ret = vertex_connectivity.insert(std::pair<std::size_t, std::pair<std::vector<std::size_t>, std::vector<std::size_t> > >(*vertex, tmp) );
      ret.first->second.second.push_back(cell_index);
    }
  }
  tt = time() - tt;
  info("Time to build ghost boundary vertex-cell connectivity map: %g", tt);

  // Iterate over local boundary cells
  tt = time();
  for (local_cell = local_boundary_cells.begin(); local_cell != local_boundary_cells.end(); ++local_cell)
  {
    boost::multi_array<std::size_t, 2>::const_subarray<1>::type c_vertices = cell_vertices[*local_cell];

    // Iterate over local cell vertices
    for (c_vertex = c_vertices.begin(); c_vertex != c_vertices.end(); ++c_vertex)
    {
      // Iterate over ghost cells connected to this vertex
      for (connected_cell = vertex_connectivity[*c_vertex].second.begin();
                     connected_cell != vertex_connectivity[*c_vertex].second.end();
                     ++connected_cell)
      {
        // Vertices of candidate neighbour
        const std::vector<std::size_t>& candidate_vertices = candidate_ghost_vertices[*connected_cell];

        std::size_t num_common_vertices = 0;
        for (vertex = c_vertices.begin(); vertex != c_vertices.end(); ++vertex)
        {
          if (std::find(candidate_vertices.begin(), candidate_vertices.end(), *vertex) != candidate_vertices.end())
            ++num_common_vertices;
          if (num_common_vertices == num_facet_vertices)
          {
            local_graph[*local_cell].insert(candidate_ghost_global_indices[*connected_cell]);
            ghost_cells.insert(candidate_ghost_global_indices[*connected_cell]);
            break;
          }
        }
      }
    }
  }
  tt = time() - tt;
  info("Time to build ghost dual graph: : %g", tt);
  return ghost_cells.size() - num_ghost_vertices_0;
}
//-----------------------------------------------------------------------------<|MERGE_RESOLUTION|>--- conflicted
+++ resolved
@@ -371,13 +371,7 @@
 
   double tt = time();
 
-<<<<<<< HEAD
-  // create mapping from facets(vector) to cells
-=======
   // Create mapping from facets (vector) to cells
-  // FIXME: potential speedup by using a hash directly for the map key
-  //        instead of a vector
->>>>>>> 079088e5
   typedef boost::unordered_map<std::vector<std::size_t>, std::size_t> vectormap;
   vectormap facet_cell;
 
