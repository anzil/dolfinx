--- conflicted
+++ resolved
@@ -193,11 +193,7 @@
 HDF5Utility::cell_owners(const Mesh& mesh, const std::vector<std::size_t> cells)
 {
   // MPI communicator
-<<<<<<< HEAD
-  const MPI_Comm& mpi_comm = mesh.mpi_comm();
-=======
   const MPI_Comm mpi_comm = mesh.mpi_comm();
->>>>>>> 7daf1bd8
 
   const std::size_t num_processes = MPI::num_processes(mpi_comm);
   const std::size_t num_global_cells
@@ -371,11 +367,7 @@
   dolfin_assert(mesh.num_vertices()*width == data.size());
 
   // MPI communicator
-<<<<<<< HEAD
-  const MPI_Comm& mpi_comm = mesh.mpi_comm();
-=======
   const MPI_Comm mpi_comm = mesh.mpi_comm();
->>>>>>> 7daf1bd8
 
   // Get shared vertices
   const std::map<unsigned int, std::set<unsigned int> >& shared_vertices
