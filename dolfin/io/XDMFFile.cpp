// Copyright (C) 2012-2015 Chris N. Richardson and Garth N. Wells
//
// This file is part of DOLFIN.
//
// DOLFIN is free software: you can redistribute it and/or modify
// it under the terms of the GNU Lesser General Public License as published by
// the Free Software Foundation, either version 3 of the License, or
// (at your option) any later version.
//
// DOLFIN is distributed in the hope that it will be useful,
// but WITHOUT ANY WARRANTY; without even the implied warranty of
// MERCHANTABILITY or FITNESS FOR A PARTICULAR PURPOSE. See the
// GNU Lesser General Public License for more details.
//
// You should have received a copy of the GNU Lesser General Public License
// along with DOLFIN. If not, see <http://www.gnu.org/licenses/>.
//
// Modified by Garth N. Wells, 2012

#ifdef HAS_HDF5

#include <iomanip>
#include <ostream>
#include <sstream>
#include <string>
#include <vector>
#include <boost/algorithm/string.hpp>
#include <boost/filesystem.hpp>
#include <boost/format.hpp>

#include <dolfin/common/MPI.h>
#include <dolfin/function/Function.h>
#include <dolfin/function/FunctionSpace.h>
#include <dolfin/fem/GenericDofMap.h>
#include <dolfin/la/GenericVector.h>
#include <dolfin/mesh/Cell.h>
#include <dolfin/mesh/Edge.h>
#include <dolfin/mesh/Vertex.h>
#include <dolfin/mesh/DistributedMeshTools.h>
#include <dolfin/mesh/MeshEntityIterator.h>
#include <dolfin/mesh/Mesh.h>
#include <dolfin/mesh/Vertex.h>
#include "HDF5File.h"
#include "HDF5Utility.h"
#include "XDMFFile.h"
#include "XDMFxml.h"

using namespace dolfin;

//----------------------------------------------------------------------------
<<<<<<< HEAD
XDMFFile::XDMFFile(MPI_Comm comm, const std::string filename, std::string encoding)
  : GenericFile(filename, "XDMF"), _mpi_comm(comm), _encoding(encoding)
=======
XDMFFile::XDMFFile(MPI_Comm comm, const std::string filename)
  : _mpi_comm(comm), _filename(filename)
>>>>>>> e170cdc0
{
  // Make name for HDF5 file (used to store data)
  boost::filesystem::path p(filename);
  p.replace_extension(".h5");
  hdf5_filename = p.string();

  // File mode will be set when reading or writing
  hdf5_filemode = "";

  // Rewrite the mesh at every time step in a time series. Should be
  // turned off if the mesh remains constant.
  parameters.add("rewrite_function_mesh", true);

  // Flush datasets to disk at each timestep. Allows inspection of the
  // HDF5 file whilst running, at some performance cost.
  parameters.add("flush_output", false);

  // HDF5 file restart interval. Use 0 to collect all output in one
  // file.
  parameters.add("multi_file", 0);
}
//----------------------------------------------------------------------------
XDMFFile::~XDMFFile()
{
  // Do nothing
}
//----------------------------------------------------------------------------
void XDMFFile::get_point_data_values(std::vector<double>& data_values,
                                     std::size_t width,
                                     const Function& u)
{
  const Mesh& mesh = *u.function_space()->mesh();
  const std::size_t value_size = u.value_size();
  const std::size_t value_rank = u.value_rank();

  if (mesh.geometry().degree() == 1)
  {
    u.compute_vertex_values(data_values, mesh);
    const std::size_t num_local_vertices = mesh.size(0);

    if (value_rank > 0)
    {
      std::vector<double> _data_values(width*num_local_vertices,
                                       0.0);
      for (std::size_t i = 0; i < num_local_vertices; i++)
      {
        for (std::size_t j = 0; j < value_size; j++)
        {
          std::size_t tensor_2d_offset = (j > 1 && value_size == 4) ? 1 : 0;
          _data_values[i*width + j + tensor_2d_offset]
            = data_values[i + j*num_local_vertices];
        }
      }
      data_values = _data_values;
    }
  }
  else if (mesh.geometry().degree() == 2)
  {
    const std::size_t num_local_points = mesh.size(0) + mesh.size(1);
    data_values.resize(width*num_local_points);
    std::vector<dolfin::la_index> data_dofs(data_values.size(), 0);

    dolfin_assert(u.function_space()->dofmap());
    const GenericDofMap& dofmap = *u.function_space()->dofmap();

    // Function can be P1 or P2
    if (dofmap.num_entity_dofs(1) == 0)
    {
      // P1

      for (CellIterator cell(mesh); !cell.end(); ++cell)
      {
        const ArrayView<const dolfin::la_index> dofs
          = dofmap.cell_dofs(cell->index());
        std::size_t c = 0;
        for (std::size_t i = 0; i != value_size; ++i)
        {
          for (VertexIterator v(*cell); !v.end(); ++v)
          {
            const std::size_t v0 = v->index()*width;
            data_dofs[v0 + i] = dofs[c];
            ++c;
          }
        }
      }
      // Get the values at the vertex points
      const GenericVector& uvec = *u.vector();
      uvec.get_local(data_values.data(), data_dofs.size(), data_dofs.data());

      // Get midpoint values for Edge points
      for (EdgeIterator e(mesh); !e.end(); ++e)
      {
        const std::size_t v0 = e->entities(0)[0];
        const std::size_t v1 = e->entities(0)[1];
        const std::size_t e0 = (e->index() + mesh.size(0))*width;
        for (std::size_t i = 0; i != value_size; ++i)
          data_values[e0 + i] = (data_values[v0 + i] + data_values[v1 + i])/2.0;
      }
    }
    else if (dofmap.num_entity_dofs(0) == dofmap.num_entity_dofs(1))
    {
      // P2
      // Go over all cells inserting values
      // FIXME: a lot of duplication here
      for (CellIterator cell(mesh); !cell.end(); ++cell)
      {
        const ArrayView<const dolfin::la_index> dofs
          = dofmap.cell_dofs(cell->index());
        std::size_t c = 0;
        for (std::size_t i = 0; i != value_size; ++i)
        {
          for (VertexIterator v(*cell); !v.end(); ++v)
          {
            const std::size_t v0 = v->index()*width;
            data_dofs[v0 + i] = dofs[c];
            ++c;
          }
          for (EdgeIterator e(*cell); !e.end(); ++e)
          {
            const std::size_t e0 = (e->index() + mesh.size(0))*width;
            data_dofs[e0 + i] = dofs[c];
            ++c;
          }
        }
      }
      const GenericVector& uvec = *u.vector();
      uvec.get_local(data_values.data(), data_dofs.size(), data_dofs.data());
    }
    else
    {
      dolfin_error("XDMFFile.cpp",
       "get point values for Function",
       "Function appears not to be defined on a P1 or P2 type FunctionSpace");
    }

    // Blank out empty values of 2D vector and tensor
    if (value_rank == 1 and value_size == 2)
      for (std::size_t i = 0; i < data_values.size(); i += 3)
        data_values[i + 2] = 0.0;
    else if (value_rank == 2 and value_size == 4)
      for (std::size_t i = 0; i < data_values.size(); i += 9)
      {
        data_values[i + 2] = 0.0;
        data_values[i + 5] = 0.0;
        data_values[i + 6] = 0.0;
        data_values[i + 7] = 0.0;
        data_values[i + 8] = 0.0;
      }
  }

}
//----------------------------------------------------------------------------
void XDMFFile::operator<< (const Function& u)
{
  std::pair<const Function*, double> ut(&u, (double) counter);
  *this << ut;
}
//----------------------------------------------------------------------------
void XDMFFile::operator<< (const std::pair<const Function*, double> ut)
{
  const int mf_interval = parameters["multi_file"];

  // Conditions for starting a new HDF5 file
  if ( (mf_interval != 0 and counter%mf_interval == 0) or hdf5_filemode != "w" )
  {
    // Make name for HDF5 file (used to store data)
    boost::filesystem::path p(_filename);
    p.replace_extension(".h5");
    hdf5_filename = p.string();

    if (mf_interval != 0)
    {
      std::stringstream s;
      s << std::setw(6) << std::setfill('0') << counter;
      hdf5_filename += "_" + s.str();
    }

    // Create new HDF5 file (truncate),
    // closing any open file from a previous timestep
    hdf5_file.reset(new HDF5File(_mpi_comm, hdf5_filename, "w"));
    hdf5_filemode = "w";
  }

  dolfin_assert(hdf5_file);

  // Access Function, Mesh, dofmap  and time step
  dolfin_assert(ut.first);
  const Function& u = *(ut.first);

  dolfin_assert(u.function_space()->mesh());
  const Mesh& mesh = *u.function_space()->mesh();
  const std::size_t degree = mesh.geometry().degree();

  dolfin_assert(u.function_space()->dofmap());
  const GenericDofMap& dofmap = *u.function_space()->dofmap();

  const double time_step = ut.second;

  // Geometric and topological dimension
  const std::size_t gdim = mesh.geometry().dim();
  const std::size_t tdim = mesh.topology().dim();

  // Get some Function and cell information
  const std::size_t value_rank = u.value_rank();
  const std::size_t value_size = u.value_size();

  // For 2D vectors and tensors, pad out values with zeros to make 3D
  // (XDMF does not support 2D data)
  std::size_t padded_value_size = value_size;
  if (value_rank > 0)
  {
    if (value_size == 2)
      padded_value_size = 3;
    if (value_size == 4)
      padded_value_size = 9;
  }

  // Test for cell-centred data
  std::size_t cell_based_dim = 1;
  for (std::size_t i = 0; i < value_rank; i++)
    cell_based_dim *= tdim;
  const bool vertex_data = !(dofmap.max_element_dofs() == cell_based_dim);

  // Get Function data at vertices/cell centres
  std::vector<double> data_values;

  if (vertex_data)
  {
    get_point_data_values(data_values, padded_value_size, u);
  }
  else
  {
    dolfin_assert(u.function_space()->dofmap());
    dolfin_assert(u.vector());

    // Allocate memory for function values at cell centres
    const std::size_t num_local_cells = mesh.topology().ghost_offset(tdim);
    const std::size_t size = num_local_cells*value_size;

    // Build lists of dofs and create map
    std::vector<dolfin::la_index> dof_set;
    std::vector<std::size_t> offset(size + 1);
    std::vector<std::size_t>::iterator cell_offset = offset.begin();
    for (CellIterator cell(mesh); !cell.end(); ++cell)
    {
      // Tabulate dofs
      const ArrayView<const dolfin::la_index> dofs
        = dofmap.cell_dofs(cell->index());
      for (std::size_t i = 0; i < dofmap.num_element_dofs(cell->index()); ++i)
        dof_set.push_back(dofs[i]);

      // Add local dimension to cell offset and increment
      *(cell_offset + 1)
        = *(cell_offset) + dofmap.num_element_dofs(cell->index());
      ++cell_offset;
    }

    // Get  values
    data_values.resize(dof_set.size());
    dolfin_assert(u.vector());
    u.vector()->get_local(data_values.data(), dof_set.size(), dof_set.data());

    cell_offset = offset.begin();
    std::vector<double> _data_values(padded_value_size*num_local_cells, 0.0);
    std::size_t count = 0;
    if (value_rank == 1 && value_size == 2)
    {
      for (CellIterator cell(mesh); !cell.end(); ++cell)
      {
        _data_values[count++] = data_values[*cell_offset];
        _data_values[count++] = data_values[*cell_offset + 1];
        ++count;
        ++cell_offset;
      }
    }
    else if (value_rank == 2 && value_size == 4)
    {
      // Pad with 0.0 to 2D tensors to make them 3D
      for (CellIterator cell(mesh); !cell.end(); ++cell)
      {
        for (std::size_t i = 0; i < 2; i++)
        {
          _data_values[count++] = data_values[*cell_offset + 2*i];
          _data_values[count++] = data_values[*cell_offset + 2*i + 1];
          ++count;
        }
        count += 3;
        ++cell_offset;
      }
    }
    else
    {
      // Write all components
      for (CellIterator cell(mesh); !cell.end(); ++cell)
      {
        for (std::size_t i = 0; i < value_size; i++)
          _data_values[count++] = data_values[*cell_offset + i];
        ++cell_offset;
      }
    }
    data_values = _data_values;
  }

  // FIXME: Below is messy. Should query HDF5 file writer for existing
  //        mesh name
  // Write mesh to HDF5 file
  if (parameters["rewrite_function_mesh"] || counter == 0)
  {
    const std::string h5_mesh_name = "/Mesh/" + std::to_string(counter);
    boost::filesystem::path p(hdf5_filename);
    current_mesh_name = p.filename().string() + ":" + h5_mesh_name;
    hdf5_file->write(mesh, h5_mesh_name);
  }

  const bool mpi_io = MPI::size(mesh.mpi_comm()) > 1 ? true : false;
  std::vector<std::size_t> global_size(2);
  global_size[1] = padded_value_size;

  std::size_t num_global_points = mesh.size_global(0);
  const std::size_t num_global_cells = mesh.size_global(tdim);
  if (vertex_data)
  {
    if (degree == 2)
    {
      dolfin_assert(!mpi_io);
      num_global_points = mesh.size(0) + mesh.size(1);
      global_size[0] = num_global_points;
    }
    else
    {
      // Remove duplicates for vertex-based data in parallel
      DistributedMeshTools::reorder_values_by_global_indices(mesh, data_values,
                                                             padded_value_size);
      global_size[0] = num_global_points;
    }
  }
  else
    global_size[0] = num_global_cells;

  // Save data values to HDF5 file.  Vertex/cell values are saved in
  // the hdf5 group /VisualisationVector as distinct from /Vector
  // which is used for solution vectors.
  const std::string dataset_name = "/VisualisationVector/"
    + std::to_string(counter);

  hdf5_file->write_data(dataset_name, data_values, global_size, mpi_io);

  // Flush file. Improves chances of recovering data if
  // interrupted. Also makes file somewhat readable between writes.
  if (parameters["flush_output"])
    hdf5_file->flush();

  // Write the XML meta description (see http://www.xdmf.org) on
  // process zero

  if (MPI::rank(mesh.mpi_comm()) == 0)
  {
    XDMFxml xml(_filename);
    xml.init_timeseries(u.name(), time_step, counter);
    xml.mesh_topology(mesh.type().cell_type(), degree,
                      num_global_cells, current_mesh_name);
    xml.mesh_geometry(num_global_points, gdim, current_mesh_name);

    boost::filesystem::path p(hdf5_filename);
    xml.data_attribute(u.name(), value_rank, vertex_data,
                       num_global_points, num_global_cells,
                       padded_value_size,
                       p.filename().string() + ":" + dataset_name);
    xml.write();
  }

  // Increment counter
  counter++;
}
//----------------------------------------------------------------------------
void XDMFFile::operator>> (Mesh& mesh)
{
  read(mesh, false);
}
//-----------------------------------------------------------------------------
void XDMFFile::read(Mesh& mesh, bool use_partition_from_file)
{
  // Prepare HDF5 file
  if (hdf5_filemode != "r")
  {
    hdf5_file.reset(new HDF5File(_mpi_comm, hdf5_filename, "r"));
    hdf5_filemode = "r";
  }
  dolfin_assert(hdf5_file);

  std::cout << "Filename = (" << _filename << ")" << std::endl;
  XDMFxml xml(_filename);
  xml.read();

  const std::vector<std::string> topo_name = xml.topology_name();
  const std::vector<std::string> geom_name = xml.geometry_name();
  boost::filesystem::path topo_path(topo_name[0]);
  boost::filesystem::path hdf5_path(hdf5_filename);
  if (topo_path.filename() != hdf5_path.filename()
      or geom_name[0] != topo_name[0])
  {
    dolfin_error("XDMFFile.cpp",
                 "read XDMF mesh",
                 "Topology and geometry file names do not match");
  }

  // Try to read the mesh from the associated HDF5 file
  hdf5_file->read(mesh, topo_name[1], geom_name[1], topo_name[2],
                  use_partition_from_file);
}
//----------------------------------------------------------------------------
void XDMFFile::write_ascii(const Mesh& mesh)
{
  // Output data name
  const std::string name = mesh.name();

  // Topological and geometric dimensions
  const std::size_t gdim = mesh.geometry().dim();
  const std::size_t cell_dim = mesh.topology().dim();

  // Make sure entities are numbered
  DistributedMeshTools::number_entities(mesh, cell_dim);

  // Get number of global cells and points
  const std::size_t num_global_cells = mesh.size_global(cell_dim);
  std::size_t num_total_points = 0;
  for (std::size_t i = 0; i <= mesh.topology().dim(); ++i)
    num_total_points +=
            mesh.geometry().num_entity_coordinates(i)*mesh.size_global(i);

  // Write mesh to HDF5 file
  // The XML below will obliterate any existing XDMF file

  const std::string group_name = "/Mesh/" + name;

  // Write the XML meta description on process zero
  if (MPI::rank(mesh.mpi_comm()) == 0)
  {
    XDMFxml xml(_filename);
    xml.init_mesh(name);

    std::ostringstream oss_top;
    const std::size_t num_cell_entities = mesh.type().num_entities(0);
    for (CellIterator c(mesh); !c.end(); ++c)
    {
      const unsigned int* vertices = c->entities(0);
      oss_top << std::endl;
      for (size_t i=0; i<num_cell_entities; ++i)
      {
        oss_top << vertices[i] << " ";
      }
    }
    oss_top << std::endl;

    // Describe topological connectivity
    xml.mesh_topology(mesh.type().cell_type(), mesh.geometry().degree(),
                      num_global_cells, oss_top.str());


    std::ostringstream oss_geo;
    for (VertexIterator v(mesh); !v.end(); ++v)
    {
      oss_geo << std::endl;
      const double* p = v->x();
      for (size_t i=0; i<gdim; ++i)
      {
        oss_geo << boost::str(boost::format("%.15e") % p[i]).c_str() << " ";
      }
    }
    oss_geo << std::endl;

    // Describe geometric coordinates
    xml.mesh_geometry(num_total_points, gdim, oss_geo.str());

    xml.write();
  }
}
//----------------------------------------------------------------------------
void XDMFFile::operator<< (const Mesh& mesh)
{
<<<<<<< HEAD
  if (_encoding == "ascii")
  {
    this->write_ascii(mesh);
    return;
  }
=======
  write(mesh);
}
//----------------------------------------------------------------------------
void XDMFFile::write(const Mesh& mesh)
{
  // Write Mesh to HDF5 file
>>>>>>> e170cdc0

  // Write Mesh to HDF5 file
  if (hdf5_filemode != "w")
  {
    // Create HDF5 file (truncate)
    hdf5_file.reset(new HDF5File(mesh.mpi_comm(), hdf5_filename, "w"));
    hdf5_filemode = "w";
  }

  // Output data name
  const std::string name = mesh.name();

  // Topological and geometric dimensions
  const std::size_t gdim = mesh.geometry().dim();
  const std::size_t cell_dim = mesh.topology().dim();

  // Make sure entities are numbered
  DistributedMeshTools::number_entities(mesh, cell_dim);

  // Get number of global cells and points
  const std::size_t num_global_cells = mesh.size_global(cell_dim);
  std::size_t num_total_points = 0;
  for (std::size_t i = 0; i <= mesh.topology().dim(); ++i)
    num_total_points +=
      mesh.geometry().num_entity_coordinates(i)*mesh.size_global(i);

  // Write mesh to HDF5 file
  // The XML below will obliterate any existing XDMF file

  const std::string group_name = "/Mesh/" + name;
  hdf5_file->write(mesh, cell_dim, group_name);

  // Write the XML meta description on process zero
  if (MPI::rank(mesh.mpi_comm()) == 0)
  {
    XDMFxml xml(_filename);
    xml.init_mesh(name);

    boost::filesystem::path p(hdf5_filename);
    const std::string ref = p.filename().string() + ":" + group_name;

    // Describe topological connectivity
    xml.mesh_topology(mesh.type().cell_type(), mesh.geometry().degree(),
                      num_global_cells, ref);

    // Describe geometric coordinates
    xml.mesh_geometry(num_total_points, gdim, ref);

    xml.write();
  }
}
//----------------------------------------------------------------------------
void XDMFFile::operator<< (const MeshFunction<bool>& meshfunction)
{
  write_mesh_function(meshfunction);
}
//----------------------------------------------------------------------------
void XDMFFile::operator<< (const MeshFunction<int>& meshfunction)
{
  write_mesh_function(meshfunction);
}
//----------------------------------------------------------------------------
void XDMFFile::operator<< (const MeshFunction<std::size_t>& meshfunction)
{
  write_mesh_function(meshfunction);
}
//----------------------------------------------------------------------------
void XDMFFile::operator<< (const MeshFunction<double>& meshfunction)
{
  write_mesh_function(meshfunction);
}
//----------------------------------------------------------------------------
void XDMFFile::write(const std::vector<Point>& points)
{
  // Initialise HDF5 file
  if (hdf5_filemode != "w")
  {
    // Create HDF5 file (truncate)
    hdf5_file.reset(new HDF5File(_mpi_comm, hdf5_filename, "w"));
    hdf5_filemode = "w";
  }

  // Get number of points (global)
  const std::size_t num_global_points = MPI::sum(_mpi_comm, points.size());

  // Write HDF5 file
  const std::string group_name = "/Points";
  hdf5_file->write(points, group_name);

  // The XML created below will obliterate any existing XDMF file
  write_point_xml(group_name, num_global_points, 0);
}
//----------------------------------------------------------------------------
void XDMFFile::write(const std::vector<Point>& points,
                     const std::vector<double>& values)
{
  // Write clouds of points to XDMF/HDF5 with values

  dolfin_assert(points.size() == values.size());

  // Initialise HDF5 file
  if (hdf5_filemode != "w")
  {
    // Create HDF5 file (truncate)
    hdf5_file.reset(new HDF5File(_mpi_comm, hdf5_filename, "w"));
    hdf5_filemode = "w";
  }

  // Get number of points (global)
  const std::size_t num_global_points = MPI::sum(_mpi_comm, points.size());

  // Write HDF5 file
  const std::string group_name = "/Points";
  hdf5_file->write(points, group_name);

  const std::string values_name = group_name + "/values";
  hdf5_file->write(values, values_name);

  // The XML created will obliterate any existing XDMF file
  write_point_xml(group_name, num_global_points, 1);
}
//----------------------------------------------------------------------------
void XDMFFile::write_point_xml(const std::string group_name,
                               const std::size_t num_global_points,
                               const unsigned int value_size)
{
  // Write the XML meta description on process zero
  if (MPI::rank(_mpi_comm) == 0)
  {
    XDMFxml xml(_filename);
    xml.init_mesh("Point cloud");

    // Point topology, no connectivity data
    xml.mesh_topology(CellType::Type::point, 0, num_global_points, "");

    // Describe geometric coordinates
    // FIXME: assumes 3D
    boost::filesystem::path p(hdf5_filename);
    xml.mesh_geometry(num_global_points, 3,
                      p.filename().string() + ":/Points");

    if(value_size != 0)
    {
      dolfin_assert(value_size == 1 || value_size == 3);
      xml.data_attribute("point_values", 0, true,
                         num_global_points, num_global_points, value_size,
                         p.filename().string() + ":" + group_name + "/values");
    }

    xml.write();
  }
}
//----------------------------------------------------------------------------
template<typename T>
void XDMFFile::write_mesh_function(const MeshFunction<T>& meshfunction)
{
  // Get mesh
  dolfin_assert(meshfunction.mesh());
  const Mesh& mesh = *meshfunction.mesh();

  if (hdf5_filemode != "w")
  {
    // Create HDF5 file (truncate)
    hdf5_file.reset(new HDF5File(mesh.mpi_comm(), hdf5_filename, "w"));
    hdf5_filemode = "w";
  }

  if (meshfunction.size() == 0)
  {
    dolfin_error("XDMFFile.cpp",
                 "save empty MeshFunction",
                 "No values in MeshFunction");
  }

  const std::size_t cell_dim = meshfunction.dim();
  CellType::Type cell_type = mesh.type().entity_type(cell_dim);

  // Use HDF5 function to output MeshFunction
  const std::string h5_mesh_name = "/Mesh/" + std::to_string(counter);
  boost::filesystem::path p(hdf5_filename);
  current_mesh_name = p.filename().string() + ":" + h5_mesh_name;
  hdf5_file->write(meshfunction, h5_mesh_name);

  // Saved MeshFunction values are in the /Mesh group
  const std::string dataset_name = current_mesh_name + "/values";

  if (MPI::rank(mesh.mpi_comm()) == 0)
  {
    XDMFxml xml(_filename);
    const std::string meshfunction_name = meshfunction.name();
    xml.init_timeseries(meshfunction_name, (double)counter, counter);
    xml.mesh_topology(cell_type, 1, mesh.size_global(cell_dim),
                      current_mesh_name);
    xml.mesh_geometry(mesh.size_global(0), mesh.geometry().dim(),
                      current_mesh_name);
    xml.data_attribute(meshfunction_name, 0, false, mesh.size_global(0),
                       mesh.size_global(cell_dim), 1, dataset_name);
    xml.write();
  }

  counter++;
}
//----------------------------------------------------------------------------
void XDMFFile::operator>> (MeshFunction<bool>& meshfunction)
{
  const Mesh& mesh = *meshfunction.mesh();
  const std::size_t cell_dim = meshfunction.dim();

  MeshFunction<std::size_t> mf(mesh, cell_dim);
  read_mesh_function(mf);

  for (MeshEntityIterator cell(mesh, cell_dim); !cell.end(); ++cell)
    meshfunction[cell->index()] = (mf[cell->index()] == 1);
}
//----------------------------------------------------------------------------
void XDMFFile::operator>> (MeshFunction<int>& meshfunction)
{
  read_mesh_function(meshfunction);
}
//----------------------------------------------------------------------------
void XDMFFile::operator>> (MeshFunction<std::size_t>& meshfunction)
{
  read_mesh_function(meshfunction);
}
//----------------------------------------------------------------------------
void XDMFFile::operator>> (MeshFunction<double>& meshfunction)
{
  read_mesh_function(meshfunction);
}
//----------------------------------------------------------------------------
template<typename T>
void XDMFFile::read_mesh_function(MeshFunction<T>& meshfunction)
{
  if (hdf5_filemode != "r")
  {
    hdf5_file.reset(new HDF5File(_mpi_comm, hdf5_filename, "r"));
    hdf5_filemode = "r";
  }

  dolfin_assert(hdf5_file);

  XDMFxml xml(_filename);
  xml.read();
  const std::string data_name = xml.dataname();

  // Try to read the meshfunction from the associated HDF5 file
  hdf5_file->read(meshfunction, "/Mesh/" + data_name);
}
//----------------------------------------------------------------------------
#endif<|MERGE_RESOLUTION|>--- conflicted
+++ resolved
@@ -48,13 +48,8 @@
 using namespace dolfin;
 
 //----------------------------------------------------------------------------
-<<<<<<< HEAD
-XDMFFile::XDMFFile(MPI_Comm comm, const std::string filename, std::string encoding)
-  : GenericFile(filename, "XDMF"), _mpi_comm(comm), _encoding(encoding)
-=======
 XDMFFile::XDMFFile(MPI_Comm comm, const std::string filename)
   : _mpi_comm(comm), _filename(filename)
->>>>>>> e170cdc0
 {
   // Make name for HDF5 file (used to store data)
   boost::filesystem::path p(filename);
@@ -466,91 +461,15 @@
                   use_partition_from_file);
 }
 //----------------------------------------------------------------------------
-void XDMFFile::write_ascii(const Mesh& mesh)
-{
-  // Output data name
-  const std::string name = mesh.name();
-
-  // Topological and geometric dimensions
-  const std::size_t gdim = mesh.geometry().dim();
-  const std::size_t cell_dim = mesh.topology().dim();
-
-  // Make sure entities are numbered
-  DistributedMeshTools::number_entities(mesh, cell_dim);
-
-  // Get number of global cells and points
-  const std::size_t num_global_cells = mesh.size_global(cell_dim);
-  std::size_t num_total_points = 0;
-  for (std::size_t i = 0; i <= mesh.topology().dim(); ++i)
-    num_total_points +=
-            mesh.geometry().num_entity_coordinates(i)*mesh.size_global(i);
-
-  // Write mesh to HDF5 file
-  // The XML below will obliterate any existing XDMF file
-
-  const std::string group_name = "/Mesh/" + name;
-
-  // Write the XML meta description on process zero
-  if (MPI::rank(mesh.mpi_comm()) == 0)
-  {
-    XDMFxml xml(_filename);
-    xml.init_mesh(name);
-
-    std::ostringstream oss_top;
-    const std::size_t num_cell_entities = mesh.type().num_entities(0);
-    for (CellIterator c(mesh); !c.end(); ++c)
-    {
-      const unsigned int* vertices = c->entities(0);
-      oss_top << std::endl;
-      for (size_t i=0; i<num_cell_entities; ++i)
-      {
-        oss_top << vertices[i] << " ";
-      }
-    }
-    oss_top << std::endl;
-
-    // Describe topological connectivity
-    xml.mesh_topology(mesh.type().cell_type(), mesh.geometry().degree(),
-                      num_global_cells, oss_top.str());
-
-
-    std::ostringstream oss_geo;
-    for (VertexIterator v(mesh); !v.end(); ++v)
-    {
-      oss_geo << std::endl;
-      const double* p = v->x();
-      for (size_t i=0; i<gdim; ++i)
-      {
-        oss_geo << boost::str(boost::format("%.15e") % p[i]).c_str() << " ";
-      }
-    }
-    oss_geo << std::endl;
-
-    // Describe geometric coordinates
-    xml.mesh_geometry(num_total_points, gdim, oss_geo.str());
-
-    xml.write();
-  }
-}
-//----------------------------------------------------------------------------
 void XDMFFile::operator<< (const Mesh& mesh)
 {
-<<<<<<< HEAD
-  if (_encoding == "ascii")
-  {
-    this->write_ascii(mesh);
-    return;
-  }
-=======
   write(mesh);
 }
 //----------------------------------------------------------------------------
 void XDMFFile::write(const Mesh& mesh)
 {
   // Write Mesh to HDF5 file
->>>>>>> e170cdc0
-
-  // Write Mesh to HDF5 file
+
   if (hdf5_filemode != "w")
   {
     // Create HDF5 file (truncate)
