--- conflicted
+++ resolved
@@ -172,9 +172,6 @@
     /// Write out mesh value collection (subset) using an associated
     /// HDF5 file, or storing the data inline as XML.
     ///
-<<<<<<< HEAD
-    /// @param    mvc (_MeshValueCollection<std::size_t>_)
-=======
     /// *Arguments*
     ///     mvc (_MeshValueCollection<bool>_)
     ///         A list of points to save.
@@ -201,7 +198,6 @@
     ///
     /// *Arguments*
     ///     mvc (_MeshValueCollection<int>_)
->>>>>>> 52ffb5dc
     ///         A list of points to save.
     /// @param    encoding (_Encoding_)
     ///         Encoding to use: HDF5 or ASCII
@@ -250,49 +246,6 @@
     ///
     /// @param    mesh (_Mesh_)
     ///
-<<<<<<< HEAD
-    /// @param    use_file_partition (_UseFilePartition_)
-    ///         Use the existing partition information in HDF5 file
-    ///
-    void read(Mesh& mesh,
-              UseFilePartition use_file_partition=UseFilePartition::no);
-
-    /// Read first MeshFunction from file
-    ///
-    /// @param meshfunction (MeshFunction)
-    ///   MeshFunction to read in
-    ///
-    void read(MeshFunction<bool>& meshfunction);
-
-    /// Read first MeshFunction from file
-    ///
-    /// @param meshfunction (MeshFunction)
-    ///   MeshFunction to read in
-    ///
-    void read(MeshFunction<int>& meshfunction);
-
-    /// Read first MeshFunction from file
-    ///
-    /// @param meshfunction (MeshFunction)
-    ///   MeshFunction to read in
-    ///
-    void read(MeshFunction<std::size_t>& meshfunction);
-
-    /// Read first MeshFunction from file
-    ///
-    /// @param meshfunction (MeshFunction)
-    ///   MeshFunction to read in
-    ///
-    void read(MeshFunction<double>& meshfunction);
-
-    /// Write mesh (new implementation)
-    // FIXME: integrate fully
-    void write_new(const Mesh& mesh, Encoding encoding=Encoding::HDF5) const;
-
-    /// Read mesh (new implementation)
-    // FIXME: integrate fully
-    void read_new(Mesh& mesh) const;
-=======
     void read(Mesh& mesh) const;
 
     /// Read first MeshFunction from file
@@ -326,7 +279,6 @@
 
     /// Read MeshValueCollection from file
     void read(MeshValueCollection<double>& mvc, std::string name="");
->>>>>>> 52ffb5dc
 
   private:
 
