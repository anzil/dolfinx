// Copyright (C) 2008-2011 Anders Logg
//
// This file is part of DOLFIN.
//
// DOLFIN is free software: you can redistribute it and/or modify
// it under the terms of the GNU Lesser General Public License as published by
// the Free Software Foundation, either version 3 of the License, or
// (at your option) any later version.
//
// DOLFIN is distributed in the hope that it will be useful,
// but WITHOUT ANY WARRANTY; without even the implied warranty of
// MERCHANTABILITY or FITNESS FOR A PARTICULAR PURPOSE. See the
// GNU Lesser General Public License for more details.
//
// You should have received a copy of the GNU Lesser General Public License
// along with DOLFIN. If not, see <http://www.gnu.org/licenses/>.
//
// Modified by Fredrik Valdmanis, 2011
//
// First added:  2008-05-17
// Last changed: 2011-11-11

#include <dolfin/parameter/GlobalParameters.h>
#include "uBLASFactory.h"
#include "EigenFactory.h"
#include "PETScFactory.h"
#include "PETScCuspFactory.h"
#include "STLFactory.h"
#include "TpetraFactory.h"
#include "DefaultFactory.h"

using namespace dolfin;

//-----------------------------------------------------------------------------
std::shared_ptr<GenericMatrix> DefaultFactory::create_matrix() const
{
  return factory().create_matrix();
}
//-----------------------------------------------------------------------------
std::shared_ptr<GenericVector> DefaultFactory::create_vector() const
{
  return factory().create_vector();
}
//-----------------------------------------------------------------------------
std::shared_ptr<TensorLayout>
DefaultFactory::create_layout(std::size_t rank) const
{
  return factory().create_layout(rank);
}
//-----------------------------------------------------------------------------
std::shared_ptr<GenericLinearOperator>
DefaultFactory::create_linear_operator() const
{
  return factory().create_linear_operator();
}
//-----------------------------------------------------------------------------
std::shared_ptr<GenericLUSolver>
  DefaultFactory::create_lu_solver(std::string method) const
{
  return factory().create_lu_solver(method);
}
//-----------------------------------------------------------------------------
std::shared_ptr<GenericLinearSolver>
DefaultFactory::create_krylov_solver(std::string method,
                                     std::string preconditioner) const
{
  return factory().create_krylov_solver(method, preconditioner);
}
//-----------------------------------------------------------------------------
std::map<std::string, std::string> DefaultFactory::lu_solver_methods() const
{
  return factory().lu_solver_methods();
}
 //-----------------------------------------------------------------------------
std::map<std::string, std::string>
DefaultFactory::krylov_solver_methods() const
{
  return factory().krylov_solver_methods();
}
//-----------------------------------------------------------------------------
std::map<std::string, std::string>
DefaultFactory::krylov_solver_preconditioners() const
{
  return factory().krylov_solver_preconditioners();
}
//-----------------------------------------------------------------------------
GenericLinearAlgebraFactory& DefaultFactory::factory()
{
  // Fallback
  const std::string default_backend = "Eigen";
  typedef uBLASFactory<> DefaultFactory;

  // Get backend from parameter system
  const std::string backend = dolfin::parameters["linear_algebra_backend"];

  // Choose backend
  if (backend == "uBLAS")
    return uBLASFactory<>::instance();
<<<<<<< HEAD
  else if (backend == "Tpetra")
  {
    #ifdef HAS_TRILINOS
    return TpetraFactory::instance();
    #else
    dolfin_error("DefaultFactory.cpp",
                 "access linear algebra backend",
                 "Tpetra linear algebra backend is not available");
    #endif
  }
=======
  else if (backend == "Eigen")
    return EigenFactory::instance();
>>>>>>> c5c22d9e
  else if (backend == "PETSc")
  {
    #ifdef HAS_PETSC
    return PETScFactory::instance();
    #else
    dolfin_error("DefaultFactory.cpp",
                 "access linear algebra backend",
                 "PETSc linear algebra backend is not available");
    #endif
  }
  else if (backend == "PETScCusp")
  {
    #ifdef HAS_PETSC_CUSP
    return PETScCuspFactory::instance();
    #else
    dolfin_error("DefaultFactory.cpp",
                 "access linear algebra backend",
                 "PETScCusp linear algebra backend is not available");
    #endif
  }
  else if (backend == "STL")
  {
    return STLFactory::instance();
  }

  // Fallback
  log(WARNING, "Linear algebra backend \"" + backend
      + "\" not available, using " + default_backend + ".");
  return DefaultFactory::instance();
}
//-----------------------------------------------------------------------------<|MERGE_RESOLUTION|>--- conflicted
+++ resolved
@@ -96,7 +96,6 @@
   // Choose backend
   if (backend == "uBLAS")
     return uBLASFactory<>::instance();
-<<<<<<< HEAD
   else if (backend == "Tpetra")
   {
     #ifdef HAS_TRILINOS
@@ -107,10 +106,8 @@
                  "Tpetra linear algebra backend is not available");
     #endif
   }
-=======
   else if (backend == "Eigen")
     return EigenFactory::instance();
->>>>>>> c5c22d9e
   else if (backend == "PETSc")
   {
     #ifdef HAS_PETSC
