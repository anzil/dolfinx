--- conflicted
+++ resolved
@@ -129,7 +129,8 @@
 //-----------------------------------------------------------------------------
 EpetraLUSolver::EpetraLUSolver(boost::shared_ptr<const GenericLinearOperator> A,
                                std::string method)
-  : symbolic_factorized(false), numeric_factorized(false),
+  : symbolic_factorized(false),
+    numeric_factorized(false),
     linear_problem(new Epetra_LinearProblem)
 {
   // Set default parameters
@@ -192,10 +193,6 @@
   // Write a message
   if (parameters["report"] && dolfin::MPI::process_number() == 0)
   {
-<<<<<<< HEAD
-    info("Solving linear system of size %d x %d using Epetra LU solver (%s).",
-         _A->size(0), _A->size(1), _method.c_str());
-=======
     if (solver->UseTranspose())
     {
       info("Solving linear system transposed of size %d x %d using Epetra LU solver (%s).",
@@ -206,7 +203,6 @@
       info("Solving linear system of size %d x %d using Epetra LU solver (%s).",
            A->size(0), A->size(1), method.c_str());
     }
->>>>>>> 5ea11988
   }
 
   // Downcast vector
