--- conflicted
+++ resolved
@@ -215,11 +215,7 @@
   %pythoncode
   %{
     def __is_compatibable(self,other):
-<<<<<<< HEAD
-        "Returns True if self, and other are compatible Matrices"
-=======
         "Returns True if self, and other are compatible Vectors"
->>>>>>> 44ec1a43
         if not isinstance(other,GenericMatrix):
             return False
         self_type = get_tensor_type(self)
@@ -263,7 +259,7 @@
             matrix_type = get_tensor_type(self)
             vector_type = get_tensor_type(other)
             if vector_type not in _matrix_vector_mul_map[matrix_type]:
-                raise TypeError, "Provide a Vector which can be down_casted to '%s'"%vector_type.__name__
+                raise TypeError, "Provide a Vector which can be down_casted to ''"%vector_type.__name__
             if type(other) == Vector:
                 ret = Vector(self.size(0))
             else:
