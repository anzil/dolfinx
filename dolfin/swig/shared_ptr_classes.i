--- conflicted
+++ resolved
@@ -23,11 +23,7 @@
 // Modified by Benjamin Kehlet, 2012
 //
 // First added:  2007-11-25
-<<<<<<< HEAD
-// Last changed: 2012-11-09
-=======
 // Last changed: 2012-11-12
->>>>>>> 4a82d8a4
 
 //=============================================================================
 // SWIG directives for the shared_ptr stored classes in PyDOLFIN
