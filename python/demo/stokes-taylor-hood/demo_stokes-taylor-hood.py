--- conflicted
+++ resolved
@@ -89,12 +89,8 @@
 import numpy as np
 
 import dolfin
-<<<<<<< HEAD
 from dolfin import (MPI, DirichletBC, Function, FunctionSpace, TestFunction,
                     TrialFunction)
-=======
-from dolfin import MPI, DirichletBC, Function, FunctionSpace, solve
->>>>>>> ff52e4fd
 from dolfin.io import XDMFFile
 from dolfin.plotting import plot
 from ufl import (FiniteElement, TestFunctions, TrialFunctions, VectorElement,
@@ -134,13 +130,8 @@
 
 # No-slip boundary condition for velocity
 # x1 = 0, x1 = 1 and around the dolphin
-<<<<<<< HEAD
 noslip = Function(V)
 noslip.interpolate(lambda x: np.zeros_like(x))
-=======
-noslip = Function(W.sub(0).collapse())
-noslip.interpolate(lambda x: np.zeros_like(x[:mesh.geometry.dim]))
->>>>>>> ff52e4fd
 
 bc0 = DirichletBC(V, noslip, mf0[0])
 
