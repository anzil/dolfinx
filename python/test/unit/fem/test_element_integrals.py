# Copyright (C) 2009-2020 Garth N. Wells, Matthew W. Scroggs and Jorgen S. Dokken
#
# This file is part of DOLFIN (https://www.fenicsproject.org)
#
# SPDX-License-Identifier:    LGPL-3.0-or-later
"""Unit tests for the fem interface"""

from random import shuffle
from itertools import combinations, product

import numpy as np
import pytest
from dolfinx_utils.test.skips import skip_in_parallel

from dolfinx import MPI, cpp, fem, Mesh, FunctionSpace, VectorFunctionSpace, FacetNormal, Function
from dolfinx.mesh import MeshTags
from ufl import inner, ds, dS, TestFunction, TrialFunction
from dolfinx.cpp.mesh import CellType


parametrize_cell_types = pytest.mark.parametrize(
    "cell_type",
    [CellType.interval, CellType.triangle, CellType.tetrahedron, CellType.quadrilateral, CellType.hexahedron])


def unit_cell(cell_type, random_order=True):
    if cell_type == CellType.interval:
        points = np.array([[0.], [1.]])
    if cell_type == CellType.triangle:
        # Define equilateral triangle with area 1
        root = 3 ** 0.25  # 4th root of 3
        points = np.array([[0., 0.], [2 / root, 0.],
                           [1 / root, root]])
    elif cell_type == CellType.tetrahedron:
        # Define regular tetrahedron with volume 1
        s = 2 ** 0.5 * 3 ** (1 / 3)  # side length
        points = np.array([[0., 0., 0.], [s, 0., 0.],
                           [s / 2, s * np.sqrt(3) / 2, 0.],
                           [s / 2, s / 2 / np.sqrt(3), s * np.sqrt(2 / 3)]])
    elif cell_type == CellType.quadrilateral:
        # Define unit quadrilateral (area 1)
        points = np.array([[0., 0.], [1., 0.], [0., 1.], [1., 1.]])
    elif cell_type == CellType.hexahedron:
        # Define unit hexahedron (volume 1)
        points = np.array([[0., 0., 0.], [1., 0., 0.], [0., 1., 0.],
                           [1., 1., 0.], [0., 0., 1.], [1., 0., 1.],
                           [0., 1., 1.], [1., 1., 1.]])
    num_points = len(points)

    # Randomly number the points and create the mesh
    order = list(range(num_points))
    if random_order:
        shuffle(order)
    ordered_points = np.zeros(points.shape)
    for i, j in enumerate(order):
        ordered_points[j] = points[i]
    cells = np.array([order])
    mesh = Mesh(MPI.comm_world, cell_type, ordered_points, cells,
                [], cpp.mesh.GhostMode.none)
    mesh.geometry.coord_mapping = fem.create_coordinate_map(mesh)
    mesh.create_connectivity_all()
    return mesh


def two_unit_cells(cell_type, agree=False, random_order=True, return_order=False):
    if cell_type == CellType.interval:
        points = np.array([[0.], [1.], [-1.]])
        if agree:
            cells = [[0, 1], [2, 0]]
        else:
            cells = [[0, 1], [0, 2]]
    if cell_type == CellType.triangle:
        # Define equilateral triangles with area 1
        root = 3 ** 0.25  # 4th root of 3
        points = np.array([[0., 0.], [2 / root, 0.],
                           [1 / root, root], [1 / root, -root]])
        if agree:
            cells = [[0, 1, 2], [0, 3, 1]]
        else:
            cells = [[0, 1, 2], [1, 0, 3]]
    elif cell_type == CellType.tetrahedron:
        # Define regular tetrahedra with volume 1
        s = 2 ** 0.5 * 3 ** (1 / 3)  # side length
        points = np.array([[0., 0., 0.], [s, 0., 0.],
                           [s / 2, s * np.sqrt(3) / 2, 0.],
                           [s / 2, s / 2 / np.sqrt(3), s * np.sqrt(2 / 3)],
                           [s / 2, s / 2 / np.sqrt(3), -s * np.sqrt(2 / 3)]])
        if agree:
            cells = [[0, 1, 2, 3], [0, 1, 4, 2]]
        else:
            cells = [[0, 1, 2, 3], [0, 2, 1, 4]]
    elif cell_type == CellType.quadrilateral:
        # Define unit quadrilaterals (area 1)
        points = np.array([[0., 0.], [1., 0.], [0., 1.], [1., 1.], [0., -1.], [1., -1.]])
        if agree:
            cells = [[0, 1, 2, 3], [4, 5, 0, 1]]
        else:
            cells = [[0, 1, 2, 3], [5, 1, 4, 0]]
    elif cell_type == CellType.hexahedron:
        # Define unit hexahedra (volume 1)
        points = np.array([[0., 0., 0.], [1., 0., 0.], [0., 1., 0.],
                           [1., 1., 0.], [0., 0., 1.], [1., 0., 1.],
                           [0., 1., 1.], [1., 1., 1.], [0., 0., -1.],
                           [1., 0., -1.], [0., 1., -1.], [1., 1., -1.]])
        if agree:
            cells = [[0, 1, 2, 3, 4, 5, 6, 7], [8, 9, 10, 11, 0, 1, 2, 3]]
        else:
            cells = [[0, 1, 2, 3, 4, 5, 6, 7], [9, 11, 8, 10, 1, 3, 0, 2]]
    num_points = len(points)

    # Randomly number the points and create the mesh
    order = list(range(num_points))
    if random_order:
        shuffle(order)
    ordered_points = np.zeros(points.shape)
    for i, j in enumerate(order):
        ordered_points[j] = points[i]
    ordered_cells = np.array([[order[i] for i in c] for c in cells])
    mesh = Mesh(MPI.comm_world, cell_type, ordered_points, ordered_cells,
                [], cpp.mesh.GhostMode.none)
    mesh.geometry.coord_mapping = fem.create_coordinate_map(mesh)
    mesh.create_connectivity_all()
    if return_order:
        return mesh, order
    return mesh


@skip_in_parallel
@parametrize_cell_types
def test_facet_integral(cell_type):
    """Test that the integral of a function over a facet is correct"""
    for count in range(5):
        mesh = unit_cell(cell_type)

        V = FunctionSpace(mesh, ("Lagrange", 2))

        num_facets = mesh.num_entities(mesh.topology.dim - 1)

        v = Function(V)

        indices = np.arange(0, num_facets)
        values = np.arange(0, num_facets, dtype=np.intc)
<<<<<<< HEAD
        marker = MeshTags(mesh, mesh.topology.dim - 1, indices, values)
=======
        marker = MeshTags(mesh, mesh.topology.dim - 1, indices, values, sorted=True, unique=True)
>>>>>>> d72b8be8

        # Functions that will have the same integral over each facet
        if cell_type == CellType.triangle:
            root = 3 ** 0.25  # 4th root of 3
            v.interpolate(lambda x: (x[0] - 1 / root) ** 2 + (x[1] - root / 3) ** 2)
        elif cell_type == CellType.quadrilateral:
            v.interpolate(lambda x: x[0] * (1 - x[0]) + x[1] * (1 - x[1]))
        elif cell_type == CellType.tetrahedron:
            s = 2 ** 0.5 * 3 ** (1 / 3)  # side length
            v.interpolate(lambda x: (x[0] - s / 2) ** 2 + (x[1] - s / 2 / np.sqrt(3)) ** 2
                          + (x[2] - s * np.sqrt(2 / 3) / 4) ** 2)
        elif cell_type == CellType.hexahedron:
            v.interpolate(lambda x: x[0] * (1 - x[0]) + x[1] * (1 - x[1]) + x[2] * (1 - x[2]))

        # assert that the integral of these functions over each face are equal
        out = []
        for j in range(num_facets):
            a = v * ds(subdomain_data=marker, subdomain_id=j)
            result = fem.assemble_scalar(a)
            out.append(result)
            assert np.isclose(result, out[0])


@skip_in_parallel
@parametrize_cell_types
def test_facet_normals(cell_type):
    """Test that FacetNormal is outward facing"""
    for count in range(5):
        mesh = unit_cell(cell_type)

        V = VectorFunctionSpace(mesh, ("Lagrange", 1))
        normal = FacetNormal(mesh)

        num_facets = mesh.num_entities(mesh.topology.dim - 1)

        v = Function(V)

        indices = np.arange(0, num_facets)
        values = np.arange(0, num_facets, dtype=np.intc)
        marker = MeshTags(mesh, mesh.topology.dim - 1, indices, values)

        # For each facet, check that the inner product of the normal and
        # the vector that has a positive normal component on only that facet
        # is positive
        for i in range(num_facets):
            if cell_type == CellType.interval:
                co = mesh.geometry.x[i]
                v.interpolate(lambda x: x[0] - co[0])
            if cell_type == CellType.triangle:
                co = mesh.geometry.x[i]
                # Vector function that is zero at `co` and points away from `co`
                # so that there is no normal component on two edges and the integral
                # over the other edge is 1
                v.interpolate(lambda x: ((x[0] - co[0]) / 2, (x[1] - co[1]) / 2))
            elif cell_type == CellType.tetrahedron:
                co = mesh.geometry.x[i]
                # Vector function that is zero at `co` and points away from `co`
                # so that there is no normal component on three faces and the integral
                # over the other edge is 1
                v.interpolate(lambda x: ((x[0] - co[0]) / 3, (x[1] - co[1]) / 3, (x[2] - co[2]) / 3))
            elif cell_type == CellType.quadrilateral:
                # function that is 0 on one edge and points away from that edge
                # so that there is no normal component on three edges
                v.interpolate(lambda x: tuple(x[j] - i % 2 if j == i // 2 else 0 * x[j] for j in range(2)))
            elif cell_type == CellType.hexahedron:
                # function that is 0 on one face and points away from that face
                # so that there is no normal component on five faces
                v.interpolate(lambda x: tuple(x[j] - i % 2 if j == i // 3 else 0 * x[j] for j in range(3)))

            # assert that the integrals these functions dotted with the normal over a face
            # is 1 on one face and 0 on the others
            ones = 0
            for j in range(num_facets):
                a = inner(v, normal) * ds(subdomain_data=marker, subdomain_id=j)
                result = fem.assemble_scalar(a)
                if np.isclose(result, 1):
                    ones += 1
                else:
                    assert np.isclose(result, 0)
            assert ones == 1


@skip_in_parallel
@pytest.mark.parametrize('space_type', ["CG", "DG"])
@parametrize_cell_types
def test_plus_minus(cell_type, space_type):
    """Test that ('+') and ('-') give the same value for continuous functions"""
    results = []
    for count in range(3):
        for agree in [True, False]:
            mesh = two_unit_cells(cell_type, agree)

            V = FunctionSpace(mesh, (space_type, 1))
            v = Function(V)
            v.interpolate(lambda x: x[0] - 2 * x[1])
            # Check that these two integrals are equal
            for pm1, pm2 in product(["+", "-"], repeat=2):
                a = v(pm1) * v(pm2) * dS
                results.append(fem.assemble_scalar(a))
    for i, j in combinations(results, 2):
        assert np.isclose(i, j)


@skip_in_parallel
@pytest.mark.parametrize('pm', ["+", "-"])
@parametrize_cell_types
def test_plus_minus_simple_vector(cell_type, pm):
    """Test that ('+') and ('-') match up with the correct DOFs for DG functions"""
    results = []
    orders = []
    spaces = []
    for count in range(3):
        for agree in [True, False]:
            # Two cell mesh with randomly numbered points
            mesh, order = two_unit_cells(cell_type, agree, return_order=True)
            if cell_type in [CellType.interval, CellType.triangle, CellType.tetrahedron]:
                V = FunctionSpace(mesh, ("DG", 1))
            else:
                V = FunctionSpace(mesh, ("DQ", 1))

            # Assemble vectors v['+'] * dS and v['-'] * dS for a few different numberings
            v = TestFunction(V)
            a = inner(1, v(pm)) * dS
            result = fem.assemble_vector(a)
            result.assemble()
            spaces.append(V)
            results.append(result)
            orders.append(order)

    # Check that the above vectors all have the same values as the first one,
    # but permuted due to differently ordered dofs
    dofmap0 = spaces[0].mesh.geometry.dofmap()
    for result, space in zip(results[1:], spaces[1:]):
        # Get the data relating to two results
        dofmap1 = space.mesh.geometry.dofmap()

        # For each cell
        for cell in range(2):
            # For each point in cell 0 in the the first mesh
            for dof0, point0 in zip(spaces[0].dofmap.cell_dofs(cell), dofmap0.links(cell)):
                # Find the point in the cell 0 in the second mesh
                for dof1, point1 in zip(space.dofmap.cell_dofs(cell), dofmap1.links(cell)):
                    if np.allclose(spaces[0].mesh.geometry.x[point0],
                                   space.mesh.geometry.x[point1]):
                        break
                else:
                    # If no matching point found, fail
                    assert False

                assert np.isclose(results[0][dof0], result[dof1])


@skip_in_parallel
@pytest.mark.parametrize('pm1', ["+", "-"])
@pytest.mark.parametrize('pm2', ["+", "-"])
@parametrize_cell_types
def test_plus_minus_vector(cell_type, pm1, pm2):
    """Test that ('+') and ('-') match up with the correct DOFs for DG functions"""
    results = []
    orders = []
    spaces = []
    for count in range(3):
        for agree in [True, False]:
            # Two cell mesh with randomly numbered points
            mesh, order = two_unit_cells(cell_type, agree, return_order=True)

            if cell_type in [CellType.interval, CellType.triangle, CellType.tetrahedron]:
                V = FunctionSpace(mesh, ("DG", 1))
            else:
                V = FunctionSpace(mesh, ("DQ", 1))

            # Assemble vectors with combinations of + and - for a few different numberings
            f = Function(V)
            f.interpolate(lambda x: x[0] - 2 * x[1])
            v = TestFunction(V)
            a = inner(f(pm1), v(pm2)) * dS
            result = fem.assemble_vector(a)
            result.assemble()
            spaces.append(V)
            results.append(result)
            orders.append(order)

    # Check that the above vectors all have the same values as the first one,
    # but permuted due to differently ordered dofs
    dofmap0 = spaces[0].mesh.geometry.dofmap()
    for result, space in zip(results[1:], spaces[1:]):
        # Get the data relating to two results
        dofmap1 = space.mesh.geometry.dofmap()

        # For each cell
        for cell in range(2):
            # For each point in cell 0 in the the first mesh
            for dof0, point0 in zip(spaces[0].dofmap.cell_dofs(cell), dofmap0.links(cell)):
                # Find the point in the cell 0 in the second mesh
                for dof1, point1 in zip(space.dofmap.cell_dofs(cell), dofmap1.links(cell)):
                    if np.allclose(spaces[0].mesh.geometry.x[point0],
                                   space.mesh.geometry.x[point1]):
                        break
                else:
                    # If no matching point found, fail
                    assert False

                assert np.isclose(results[0][dof0], result[dof1])


@skip_in_parallel
@pytest.mark.parametrize('pm1', ["+", "-"])
@pytest.mark.parametrize('pm2', ["+", "-"])
@parametrize_cell_types
def test_plus_minus_matrix(cell_type, pm1, pm2):
    """Test that ('+') and ('-') match up with the correct DOFs for DG functions"""
    results = []
    spaces = []
    orders = []
    for count in range(3):
        for agree in [True, False]:
            # Two cell mesh with randomly numbered points
            mesh, order = two_unit_cells(cell_type, agree, return_order=True)

            V = FunctionSpace(mesh, ("DG", 1))
            u, v = TrialFunction(V), TestFunction(V)

            # Assemble matrices with combinations of + and - for a few different numberings
            a = inner(u(pm1), v(pm2)) * dS
            result = fem.assemble_matrix(a, [])
            result.assemble()
            spaces.append(V)
            results.append(result)
            orders.append(order)

    # Check that the above matrices all have the same values, but permuted due to differently
    # ordered dofs
    dofmap0 = spaces[0].mesh.geometry.dofmap()
    for result, space in zip(results[1:], spaces[1:]):
        # Get the data relating to two results
        dofmap1 = space.mesh.geometry.dofmap()

        dof_order = []

        # For each cell
        for cell in range(2):
            # For each point in cell 0 in the the first mesh
            for dof0, point0 in zip(spaces[0].dofmap.cell_dofs(cell), dofmap0.links(cell)):
                # Find the point in the cell 0 in the second mesh
                for dof1, point1 in zip(space.dofmap.cell_dofs(cell), dofmap1.links(cell)):
                    if np.allclose(spaces[0].mesh.geometry.x[point0],
                                   space.mesh.geometry.x[point1]):
                        break
                else:
                    # If no matching point found, fail
                    assert False

                dof_order.append((dof0, dof1))

        # For all dof pairs, check that entries in the matrix agree
        for a, b in dof_order:
            for c, d in dof_order:
                assert np.isclose(results[0][a, c], result[b, d])<|MERGE_RESOLUTION|>--- conflicted
+++ resolved
@@ -140,11 +140,7 @@
 
         indices = np.arange(0, num_facets)
         values = np.arange(0, num_facets, dtype=np.intc)
-<<<<<<< HEAD
-        marker = MeshTags(mesh, mesh.topology.dim - 1, indices, values)
-=======
         marker = MeshTags(mesh, mesh.topology.dim - 1, indices, values, sorted=True, unique=True)
->>>>>>> d72b8be8
 
         # Functions that will have the same integral over each facet
         if cell_type == CellType.triangle:
