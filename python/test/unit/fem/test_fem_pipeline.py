--- conflicted
+++ resolved
@@ -9,23 +9,15 @@
 
 import numpy as np
 import pytest
-<<<<<<< HEAD
 from petsc4py import PETSc
 
 import ufl
-from dolfinx import (MPI, DirichletBC, Function, FunctionSpace, fem, geometry,
+from dolfinx import (DirichletBC, Function, FunctionSpace, fem, geometry,
                      FacetNormal, CellDiameter, UnitSquareMesh, UnitCubeMesh,
                      Mesh)
-=======
-from dolfinx_utils.test.skips import skip_if_complex, skip_in_parallel
-from mpi4py import MPI
-from petsc4py import PETSc
-
-import ufl
-from dolfinx import DirichletBC, Function, FunctionSpace, fem, geometry
->>>>>>> 2b1f0712
 from dolfinx.fem import (apply_lifting, assemble_matrix, assemble_scalar,
                          assemble_vector, locate_dofs_topological, set_bc)
+from mpi4py import MPI
 from dolfinx.io import XDMFFile
 from dolfinx.cpp.mesh import CellType, GhostMode
 from dolfinx_utils.test.skips import skip_in_parallel
@@ -34,21 +26,21 @@
 
 
 def get_mesh(cell_type, datadir):
-    if MPI.size(MPI.comm_world) == 1:
+    if MPI.COMM_WORLD.size == 1:
         if cell_type == CellType.triangle:
-            return UnitSquareMesh(MPI.comm_world, 2, 1, cell_type)
+            return UnitSquareMesh(MPI.COMM_WORLD, 2, 1, cell_type)
         elif cell_type == CellType.quadrilateral:
             points = np.array([[0., 0.], [0.5, 0.], [1., 0.],
                                [0., .5], [0.5, .5], [1., .5],
                                [0., 1.], [0.5, 1.], [1., 1.]])
             cells = [[0, 1, 3, 4], [4, 1, 5, 2], [3, 4, 6, 7], [4, 5, 7, 8]]
-            mesh = Mesh(MPI.comm_world, cell_type, points, cells,
+            mesh = Mesh(MPI.COMM_WORLD, cell_type, points, cells,
                         [], GhostMode.none)
             mesh.geometry.coord_mapping = fem.create_coordinate_map(mesh)
             mesh.create_connectivity_all()
             return mesh
         else:
-            return UnitCubeMesh(MPI.comm_world, 2, 1, 1, cell_type)
+            return UnitCubeMesh(MPI.COMM_WORLD, 2, 1, 1, cell_type)
     else:
         if cell_type == CellType.triangle:
             filename = "UnitSquareMesh_triangle.xdmf"
@@ -58,7 +50,7 @@
             filename = "UnitCubeMesh_tetra.xdmf"
         elif cell_type == CellType.hexahedron:
             filename = "UnitCubeMesh_hexahedron.xdmf"
-        with XDMFFile(MPI.comm_world, os.path.join(datadir, filename), "r", encoding=XDMFFile.Encoding.ASCII) as xdmf:
+        with XDMFFile(MPI.COMM_WORLD, os.path.join(datadir, filename), "r", encoding=XDMFFile.Encoding.ASCII) as xdmf:
             return xdmf.read_mesh(name="Grid")
 
 
@@ -80,14 +72,6 @@
     degree of the Lagrange function space.
 
     """
-<<<<<<< HEAD
-=======
-
-    with XDMFFile(MPI.COMM_WORLD, os.path.join(datadir, filename), "r", encoding=XDMFFile.Encoding.ASCII) as xdmf:
-        mesh = xdmf.read_mesh(name="Grid")
-
-    V = FunctionSpace(mesh, ("Lagrange", degree))
->>>>>>> 2b1f0712
     u, v = TrialFunction(V), TestFunction(V)
     a = inner(grad(u), grad(v)) * dx
 
@@ -173,14 +157,6 @@
 
 def run_vector_test(mesh, V, degree):
     """Projection into H(div/curl) spaces"""
-<<<<<<< HEAD
-=======
-
-    with XDMFFile(MPI.COMM_WORLD, os.path.join(datadir, filename), "r", encoding=XDMFFile.Encoding.ASCII) as xdmf:
-        mesh = xdmf.read_mesh(name="Grid")
-
-    V = FunctionSpace(mesh, (family, degree))
->>>>>>> 2b1f0712
     u, v = ufl.TrialFunction(V), ufl.TestFunction(V)
     a = inner(u, v) * dx
 
@@ -224,14 +200,8 @@
 def run_dg_test(mesh, V, degree):
     """ Manufactured Poisson problem, solving u = x[component]**n, where n is the
     degree of the Lagrange function space.
-
-<<<<<<< HEAD
     """
     u, v = TrialFunction(V), TestFunction(V)
-=======
-    with XDMFFile(MPI.COMM_WORLD, os.path.join(datadir, filename), "r", XDMFFile.Encoding.ASCII) as xdmf:
-        mesh = xdmf.read_mesh(name="Grid")
->>>>>>> 2b1f0712
 
     # Exact solution
     x = SpatialCoordinate(mesh)
@@ -278,19 +248,12 @@
     A = assemble_matrix(a, [])
     A.assemble()
 
-<<<<<<< HEAD
-    # Create LU linear solver
-    solver = PETSc.KSP().create(MPI.comm_world)
-    solver.setType(PETSc.KSP.Type.PREONLY)
-    solver.getPC().setType(PETSc.PC.Type.LU)
-=======
     # Create LU linear solver (Note: need to use a solver that
     # re-orders to handle pivots, e.g. not the PETSc built-in LU
     # solver)
     solver = PETSc.KSP().create(MPI.COMM_WORLD)
     solver.setType("preonly")
     solver.getPC().setType('lu')
->>>>>>> 2b1f0712
     solver.setOperators(A)
 
     # Solve
