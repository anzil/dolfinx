# Copyright (C) 2019 Jorgen Dokken and Garth N. Wells
#
# This file is part of DOLFINX (https://www.fenicsproject.org)
#
# SPDX-License-Identifier:    LGPL-3.0-or-later

import os
import time

import numpy as np
import pytest
from mpi4py import MPI
from petsc4py import PETSc

import ufl
<<<<<<< HEAD
from dolfinx import DirichletBC, MeshEntity, Function, FunctionSpace, fem, geometry, cpp
=======
from dolfinx import DirichletBC, Function, FunctionSpace, cpp, fem, geometry
>>>>>>> 1f11e982
from dolfinx.fem import (apply_lifting, assemble_matrix, assemble_scalar,
                         assemble_vector, locate_dofs_topological, set_bc)
from dolfinx.io import XDMFFile
from dolfinx_utils.test.skips import skip_if_complex, skip_in_parallel
from ufl import (SpatialCoordinate, TestFunction, TrialFunction, div, dx, grad,
                 inner)


@pytest.mark.parametrize("filename", [
    "UnitCubeMesh_hexahedron.xdmf",
    "UnitCubeMesh_tetra.xdmf",
    "UnitSquareMesh_quad.xdmf",
    "UnitSquareMesh_triangle.xdmf"
])
@pytest.mark.parametrize("degree", [2, 3, 4])
def test_manufactured_poisson(degree, filename, datadir):
    """ Manufactured Poisson problem, solving u = x[1]**p, where p is the
    degree of the Lagrange function space.

    """

    with XDMFFile(MPI.COMM_WORLD, os.path.join(datadir, filename), "r", encoding=XDMFFile.Encoding.ASCII) as xdmf:
        mesh = xdmf.read_mesh(name="Grid")

    V = FunctionSpace(mesh, ("Lagrange", degree))
    u, v = TrialFunction(V), TestFunction(V)
    a = inner(grad(u), grad(v)) * dx

    # Get quadrature degree for bilinear form integrand (ignores effect
    # of non-affine map)
    a = inner(grad(u), grad(v)) * dx(metadata={"quadrature_degree": -1})
    a.integrals()[0].metadata()["quadrature_degree"] = ufl.algorithms.estimate_total_polynomial_degree(a)

    # Source term
    x = SpatialCoordinate(mesh)
    u_exact = x[1]**degree
    f = - div(grad(u_exact))

    # Set quadrature degree for linear form integrand (ignores effect of
    # non-affine map)
    L = inner(f, v) * dx(metadata={"quadrature_degree": -1})
    L.integrals()[0].metadata()["quadrature_degree"] = ufl.algorithms.estimate_total_polynomial_degree(L)

    t0 = time.time()
    L = fem.Form(L)
    t1 = time.time()
    print("Linear form compile time:", t1 - t0)

    u_bc = Function(V)
    u_bc.interpolate(lambda x: x[1]**degree)

    # Create Dirichlet boundary condition
    mesh.topology.create_connectivity_all()
    facetdim = mesh.topology.dim - 1
    bndry_facets = np.where(np.array(cpp.mesh.compute_boundary_facets(mesh.topology)) == 1)[0]
    bdofs = locate_dofs_topological(V, facetdim, bndry_facets)
    assert(len(bdofs) < V.dim())
    bc = DirichletBC(u_bc, bdofs)

    t0 = time.time()
    b = assemble_vector(L)
    apply_lifting(b, [a], [[bc]])
    b.ghostUpdate(addv=PETSc.InsertMode.ADD, mode=PETSc.ScatterMode.REVERSE)
    set_bc(b, [bc])
    t1 = time.time()
    print("Vector assembly time:", t1 - t0)

    t0 = time.time()
    a = fem.Form(a)
    t1 = time.time()
    print("Bilinear form compile time:", t1 - t0)

    t0 = time.time()
    A = assemble_matrix(a, [bc])
    A.assemble()
    t1 = time.time()
    print("Matrix assembly time:", t1 - t0)

    # Create LU linear solver
    solver = PETSc.KSP().create(MPI.COMM_WORLD)
    solver.setType(PETSc.KSP.Type.PREONLY)
    solver.getPC().setType(PETSc.PC.Type.LU)
    solver.setOperators(A)
    # Solve
    t0 = time.time()
    uh = Function(V)
    solver.solve(b, uh.vector)
    uh.vector.ghostUpdate(addv=PETSc.InsertMode.INSERT, mode=PETSc.ScatterMode.FORWARD)

    t1 = time.time()
    print("Linear solver time:", t1 - t0)

    M = (u_exact - uh)**2 * dx
    t0 = time.time()
    M = fem.Form(M)
    t1 = time.time()
    print("Error functional compile time:", t1 - t0)

    t0 = time.time()
    error = mesh.mpi_comm().allreduce(assemble_scalar(M), op=MPI.SUM)

    t1 = time.time()

    print("Error assembly time:", t1 - t0)
    assert np.absolute(error) < 1.0e-14


@skip_in_parallel
@pytest.mark.parametrize("filename", [
    "UnitSquareMesh_triangle.xdmf",
    "UnitCubeMesh_tetra.xdmf",
    # "UnitSquareMesh_quad.xdmf",
    # "UnitCubeMesh_hexahedron.xdmf"
])
@pytest.mark.parametrize("family",
                         [
                             "BDM",
                             "N2curl"
                         ])
@pytest.mark.parametrize("degree", [1, 2, 3])
def test_manufactured_vector1(family, degree, filename, datadir):
    """Projection into H(div/curl) spaces"""

    with XDMFFile(MPI.COMM_WORLD, os.path.join(datadir, filename), "r", encoding=XDMFFile.Encoding.ASCII) as xdmf:
        mesh = xdmf.read_mesh(name="Grid")

    V = FunctionSpace(mesh, (family, degree))
    u, v = ufl.TrialFunction(V), ufl.TestFunction(V)
    a = inner(u, v) * dx

    # Source term
    x = SpatialCoordinate(mesh)
    u_ref = x[0]**degree
    L = inner(u_ref, v[0]) * dx

    b = assemble_vector(L)
    b.ghostUpdate(addv=PETSc.InsertMode.ADD, mode=PETSc.ScatterMode.REVERSE)

    A = assemble_matrix(a)
    A.assemble()

    # Create LU linear solver (Note: need to use a solver that
    # re-orders to handle pivots, e.g. not the PETSc built-in LU
    # solver)
    solver = PETSc.KSP().create(MPI.COMM_WORLD)
    solver.setType("preonly")
    solver.getPC().setType('lu')
    solver.setOperators(A)

    # Solve
    uh = Function(V)
    solver.solve(b, uh.vector)
    uh.vector.ghostUpdate(addv=PETSc.InsertMode.INSERT, mode=PETSc.ScatterMode.FORWARD)

    xp = np.array([0.33, 0.33, 0.0])
    tree = geometry.BoundingBoxTree(mesh, mesh.geometry.dim)
    cells = geometry.compute_collisions_point(tree, xp)

    up = uh.eval(xp, cells[0])
    print("test0:", up)
    print("test1:", xp[0]**degree)

    u_exact = np.zeros(mesh.geometry.dim)
    u_exact[0] = xp[0]**degree
    assert np.allclose(up, u_exact)


@skip_if_complex
@skip_in_parallel
@pytest.mark.parametrize("filename", [
    "UnitSquareMesh_triangle.xdmf",
    "UnitCubeMesh_tetra.xdmf",
    # "UnitSquareMesh_quad.xdmf",
    # "UnitCubeMesh_hexahedron.xdmf"
])
@pytest.mark.parametrize("family",
                         [
                             "RT",
                             "N1curl",
                         ])
@pytest.mark.parametrize("degree", [1, 2])
def test_manufactured_vector2(family, degree, filename, datadir):
    """Projection into H(div/curl) spaces"""

    with XDMFFile(MPI.COMM_WORLD, os.path.join(datadir, filename), "r", XDMFFile.Encoding.ASCII) as xdmf:
        mesh = xdmf.read_mesh(name="Grid")

    V = FunctionSpace(mesh, (family, degree + 1))
    u, v = ufl.TrialFunction(V), ufl.TestFunction(V)
    a = inner(u, v) * dx

    # Source term
    x = SpatialCoordinate(mesh)
    u_ref = x[0]**degree
    L = inner(u_ref, v[0]) * dx

    b = assemble_vector(L)
    b.ghostUpdate(addv=PETSc.InsertMode.ADD, mode=PETSc.ScatterMode.REVERSE)

    A = assemble_matrix(a)
    A.assemble()

    # Create LU linear solver (Note: need to use a solver that
    # re-orders to handle pivots, e.g. not the PETSc built-in LU
    # solver)
    solver = PETSc.KSP().create(MPI.COMM_WORLD)
    solver.setType("preonly")
    solver.getPC().setType('lu')
    solver.setOperators(A)

    # Solve
    uh = Function(V)
    solver.solve(b, uh.vector)
    uh.vector.ghostUpdate(addv=PETSc.InsertMode.INSERT, mode=PETSc.ScatterMode.FORWARD)

    xp = np.array([0.33, 0.33, 0.0])
    tree = geometry.BoundingBoxTree(mesh, mesh.geometry.dim)
    cell_candidates = geometry.compute_collisions_point(tree, xp)
    cell = cpp.geometry.select_cells_from_candidates(mesh, cell_candidates, xp, 1)

    up = uh.eval(xp, cell)
    print("test0:", up)
    print("test1:", xp[0]**degree)

    u_exact = np.zeros(mesh.geometry.dim)
    u_exact[0] = xp[0]**degree
    assert np.allclose(up, u_exact)<|MERGE_RESOLUTION|>--- conflicted
+++ resolved
@@ -13,11 +13,7 @@
 from petsc4py import PETSc
 
 import ufl
-<<<<<<< HEAD
 from dolfinx import DirichletBC, MeshEntity, Function, FunctionSpace, fem, geometry, cpp
-=======
-from dolfinx import DirichletBC, Function, FunctionSpace, cpp, fem, geometry
->>>>>>> 1f11e982
 from dolfinx.fem import (apply_lifting, assemble_matrix, assemble_scalar,
                          assemble_vector, locate_dofs_topological, set_bc)
 from dolfinx.io import XDMFFile
