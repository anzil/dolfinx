# Copyright (C) 2018 Garth N. Wells
#
# This file is part of DOLFIN (https://www.fenicsproject.org)
#
# SPDX-License-Identifier:    LGPL-3.0-or-later
"""Unit tests for Newton solver assembly"""

import numpy as np
from petsc4py import PETSc

import dolfin
import dolfin.fem as fem
import dolfin.function as function
import ufl
from ufl import derivative, dx, grad, inner


class NonlinearPDEProblem(dolfin.cpp.nls.NonlinearProblem):
    """Nonlinear problem class for a PDE problem."""

    def __init__(self, F, u, bc):
        super().__init__()
        V = u.function_space()
        du = function.TrialFunction(V)
        self.L = F
        self.a = derivative(F, u, du)
        self.bc = bc
        self._F, self._J = None, None

    def form(self, x):
        x.update_ghosts()

    def F(self, x):
        """Assemble residual vector."""
        if self._F is None:
            self._F = fem.assemble_vector([self.L], [[self.a]], [self.bc],
                                          dolfin.cpp.fem.BlockType.monolithic,
                                          x, -1.0)
        else:
            self._F = fem.assemble(self._F, self.L, [self.a], [self.bc], x, -1.0)
        return self._F

    def J(self, x):
        """Assemble Jacobian matrix."""
        if self._J is None:
            self._J = fem.assemble_matrix([[self.a]], [self.bc],
                                          dolfin.cpp.fem.BlockType.monolithic)
        else:
            self._J = fem.assemble(self._J, self.a, [self.bc])
        return self._J


class NonlinearPDE_SNESProblem():
    def __init__(self, F, u, bc):
        super().__init__()
        V = u.function_space()
        du = function.TrialFunction(V)
        self.L = F
        self.a = derivative(F, u, du)
        self.a_comp = dolfin.fem.Form(self.a)
        self.bc = bc
        self._F, self._J = None, None
        self.u = u

    def F(self, snes, x, F):
        """Assemble residual vector."""
        _F = dolfin.cpp.la.PETScVector(F)
        _x = dolfin.cpp.la.PETScVector(x)
        _x.update_ghosts()
        x.copy(self.u.vector().vec())
        self.u.vector().update_ghosts()
        fem.assemble(_F, self.L, [self.a], [self.bc], _x, -1.0)

    def J(self, snes, x, J, P):
        """Assemble Jacobian matrix."""
        _J = dolfin.cpp.la.PETScMatrix(J)
        fem.assemble(_J, self.a, [self.bc])


def test_linear_pde():
    """Test Newton solver for a linear PDE"""
    # Create mesh and function space
    mesh = dolfin.generation.UnitSquareMesh(dolfin.MPI.comm_world, 12, 12)
    V = dolfin.function.FunctionSpace(mesh, ("Lagrange", 1))
    u = dolfin.function.Function(V)
    v = function.TestFunction(V)
    F = inner(10.0, v) * dx - inner(grad(u), grad(v)) * dx

    def boundary(x):
        """Define Dirichlet boundary (x = 0 or x = 1)."""
        return np.logical_or(x[:, 0] < 1.0e-8, x[:, 0] > 1.0 - 1.0e-8)

    u_bc = function.Function(V)
    u_bc.vector().set(1.0)
    u_bc.vector().update_ghosts()
    bc = fem.DirichletBC(V, u_bc, boundary)

    # Create nonlinear problem
    problem = NonlinearPDEProblem(F, u, bc)

    # Create Newton solver and solve
    solver = dolfin.cpp.nls.NewtonSolver(dolfin.MPI.comm_world)
    n, converged = solver.solve(problem, u.vector())
    assert converged
    assert n == 1

    # Increment boundary condition and solve again
    u_bc.vector().set(2.0)
    u_bc.vector().update_ghosts()
    n, converged = solver.solve(problem, u.vector())
    assert converged
    assert n == 1


def test_nonlinear_pde():
    """Test Newton solver for a simple nonlinear PDE"""
    # Create mesh and function space
    mesh = dolfin.generation.UnitSquareMesh(dolfin.MPI.comm_world, 12, 5)
    V = dolfin.function.FunctionSpace(mesh, ("Lagrange", 1))
    u = dolfin.function.Function(V)
    v = function.TestFunction(V)
    F = inner(5.0, v) * dx - ufl.sqrt(u * u) * inner(
        grad(u), grad(v)) * dx - inner(u, v) * dx

    def boundary(x):
        """Define Dirichlet boundary (x = 0 or x = 1)."""
        return np.logical_or(x[:, 0] < 1.0e-8, x[:, 0] > 1.0 - 1.0e-8)

    u_bc = function.Function(V)
    u_bc.vector().set(1.0)
    u_bc.vector().update_ghosts()
    bc = fem.DirichletBC(V, u_bc, boundary)

    # Create nonlinear problem
    problem = NonlinearPDEProblem(F, u, bc)

    # Create Newton solver and solve
    u.vector().set(0.9)
    u.vector().update_ghosts()
    solver = dolfin.cpp.nls.NewtonSolver(dolfin.MPI.comm_world)
    n, converged = solver.solve(problem, u.vector())
    assert converged
    assert n < 6

    # Modify boundary condition and solve again
    u_bc.vector().set(0.5)
    u_bc.vector().update_ghosts()
    n, converged = solver.solve(problem, u.vector())
    assert converged
    assert n < 6


def test_nonlinear_pde_snes():
    """Test Newton solver for a simple nonlinear PDE"""
    # Create mesh and function space
    mesh = dolfin.generation.UnitSquareMesh(dolfin.MPI.comm_world, 12, 15)
    V = dolfin.function.FunctionSpace(mesh, ("Lagrange", 1))
    u = dolfin.function.Function(V)
    v = function.TestFunction(V)
    F = inner(5.0, v) * dx - ufl.sqrt(u * u) * inner(
        grad(u), grad(v)) * dx - inner(u, v) * dx

    def boundary(x):
        """Define Dirichlet boundary (x = 0 or x = 1)."""
        return np.logical_or(x[:, 0] < 1.0e-8, x[:, 0] > 1.0 - 1.0e-8)

    u_bc = function.Function(V)
    u_bc.vector().set(1.0)
    u_bc.vector().update_ghosts()
    bc = fem.DirichletBC(V, u_bc, boundary)

    # Create nonlinear problem
    problem = NonlinearPDE_SNESProblem(F, u, bc)

    u.vector().set(0.9)
    u.vector().update_ghosts()

    b = dolfin.cpp.la.PETScVector(V.dofmap().index_map())
    J = dolfin.cpp.fem.init_matrix(problem.a_comp._cpp_object)

    # Create Newton solver and solve
    snes = PETSc.SNES().create()
    snes.setFunction(problem.F, b.vec())
    snes.setJacobian(problem.J, J.mat())

    snes.setTolerances(rtol=1.0e-9, max_it=10)
    snes.setFromOptions()

    snes.getKSP().setTolerances(rtol=1.0e-9)
    snes.solve(None, u.vector().vec())
    assert snes.getConvergedReason() > 0
    assert snes.getIterationNumber() < 6
<<<<<<< HEAD
    # print(snes.getIterationNumber())
    # print(snes.getFunctionNorm())


def test_newton_solver_inheritance():
    base = dolfin.cpp.nls.NewtonSolver(dolfin.MPI.comm_world)
    assert isinstance(base, dolfin.cpp.nls.NewtonSolver)

    class DerivedNewtonSolver(dolfin.cpp.nls.NewtonSolver):
        pass
    derived = DerivedNewtonSolver(dolfin.MPI.comm_world)
    assert isinstance(derived, DerivedNewtonSolver)
=======

    # Modify boundary condition and solve again
    u_bc.vector().set(0.5)
    u_bc.vector().update_ghosts()
    snes.solve(None, u.vector().vec())
    assert snes.getConvergedReason() > 0
    assert snes.getIterationNumber() < 6
>>>>>>> de5a4c90
<|MERGE_RESOLUTION|>--- conflicted
+++ resolved
@@ -190,7 +190,13 @@
     snes.solve(None, u.vector().vec())
     assert snes.getConvergedReason() > 0
     assert snes.getIterationNumber() < 6
-<<<<<<< HEAD
+
+    # Modify boundary condition and solve again
+    u_bc.vector().set(0.5)
+    u_bc.vector().update_ghosts()
+    snes.solve(None, u.vector().vec())
+    assert snes.getConvergedReason() > 0
+    assert snes.getIterationNumber() < 6
     # print(snes.getIterationNumber())
     # print(snes.getFunctionNorm())
 
@@ -202,13 +208,4 @@
     class DerivedNewtonSolver(dolfin.cpp.nls.NewtonSolver):
         pass
     derived = DerivedNewtonSolver(dolfin.MPI.comm_world)
-    assert isinstance(derived, DerivedNewtonSolver)
-=======
-
-    # Modify boundary condition and solve again
-    u_bc.vector().set(0.5)
-    u_bc.vector().update_ghosts()
-    snes.solve(None, u.vector().vec())
-    assert snes.getConvergedReason() > 0
-    assert snes.getIterationNumber() < 6
->>>>>>> de5a4c90
+    assert isinstance(derived, DerivedNewtonSolver)