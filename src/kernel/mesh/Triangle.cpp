--- conflicted
+++ resolved
@@ -93,40 +93,11 @@
 //-----------------------------------------------------------------------------
 void Triangle::orderEntities(Cell& cell) const
 {
-<<<<<<< HEAD
-  // Sort local vertices in ascending order, connectivity 2 - 0 
-=======
   // Sort local vertices in ascending order, connectivity 2 - 0
->>>>>>> 4227a9c5
   uint* cell_vertices = cell.entities(0);
   std::sort(cell_vertices, cell_vertices+3);
 
   // Sort local edges after non-incident vertex, connectivity 2 - 1 
-<<<<<<< HEAD
-  uint* edge_numbers = cell.entities(1);
-  uint tmp(0);
-  for (uint i(0); i < 3; i++)
-  {
-    const uint* edge_vertices = cell.mesh().topology()(1, 0)(edge_numbers[i]);
-    for (uint j(i); j < 3; j++)
-      // Check if the jth vertex is non-incident on edge i
-      if (cell_vertices[j] != edge_vertices[0] && cell_vertices[j] != edge_vertices[1])
-      {
-        // Swap edge numbers
-        tmp = edge_numbers[i];
-        edge_numbers[i] = edge_numbers[j];
-        edge_numbers[j] = tmp;
-      }
-  }
-
-  // Sort vertices on edges in ascending order, connectivity 1 - 0
-  for (uint i(0); i < 3; i++)
-  {
-    // For each edge number get the global vertex numbers
-    uint* edge_vertices = cell.mesh().topology()(1, 0)(edge_numbers[i]);
-    std::sort(edge_vertices, edge_vertices+2);
-  }
-=======
   // Check if connectivity has been created
   if (cell.mesh().size(1) > 0)
   {
@@ -146,6 +117,7 @@
           edge_numbers[j] = tmp;
         }
     }
+
     // Sort vertices on edges in ascending order, connectivity 1 - 0
     for (uint i(0); i < 3; i++)
     {
@@ -156,7 +128,6 @@
   }
   else
     dolfin_warning("Connectivity 2-1 and 1-0, could not be reordered, is connectivity initialised?");
->>>>>>> 4227a9c5
 }
 //-----------------------------------------------------------------------------
 void Triangle::refineCell(Cell& cell, MeshEditor& editor,
