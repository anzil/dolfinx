--- conflicted
+++ resolved
@@ -112,7 +112,6 @@
     #       fail. This is meant to protect against usual bad named demos not
     #       executed for ages in regression tests.
     not_implemented = \
-<<<<<<< HEAD
       [os.path.join(demodir, 'undocumented', 'projection-interpolation',    'cpp'),
        os.path.join(demodir, 'undocumented', 'interpolation',               'cpp'),
        os.path.join(demodir, 'undocumented', 'adaptive-poisson',            'cpp'),
@@ -123,24 +122,10 @@
        os.path.join(demodir, 'undocumented', 'compiled-extension-module',   'cpp'),
        os.path.join(demodir, 'undocumented', 'timing',                      'cpp'),
        os.path.join(demodir, 'undocumented', 'mplot',                       'cpp'),
+       os.path.join(demodir, 'undocumented', 'coordinates',                 'cpp'),
        os.path.join(demodir, 'documented',   'stokes-mini',                 'cpp'),
        os.path.join(demodir, 'documented',   'tensor-weighted-poisson',     'cpp'),
        os.path.join(demodir, 'documented',   'subdomains-poisson',          'cpp'),
-=======
-      [os.path.join(demodir, 'undocumented', 'projection-interpolation',    'cpp'), \
-       os.path.join(demodir, 'undocumented', 'interpolation',               'cpp'), \
-       os.path.join(demodir, 'undocumented', 'adaptive-poisson',            'cpp'), \
-       os.path.join(demodir, 'undocumented', 'multistage-solver',           'cpp'), \
-       os.path.join(demodir, 'undocumented', 'smoothing',                   'cpp'), \
-       os.path.join(demodir, 'undocumented', 'overlapping-regions',         'cpp'), \
-       os.path.join(demodir, 'undocumented', 'sub-function-assignment',     'cpp'), \
-       os.path.join(demodir, 'undocumented', 'compiled-extension-module',   'cpp'), \
-       os.path.join(demodir, 'undocumented', 'timing',                      'cpp'), \
-       os.path.join(demodir, 'undocumented', 'coordinates',                 'cpp'), \
-       os.path.join(demodir, 'documented',   'stokes-mini',                 'cpp'), \
-       os.path.join(demodir, 'documented',   'tensor-weighted-poisson',     'cpp'), \
-       os.path.join(demodir, 'documented',   'subdomains-poisson',          'cpp'), \
->>>>>>> 2677e9e0
        ]
 
     # Demos to run
@@ -217,10 +202,7 @@
        os.path.join(demodir, 'undocumented', 'poisson1D-in-2D',             'cpp'),
        os.path.join(demodir, 'undocumented', 'poisson1D-in-2D',             'python'),
        os.path.join(demodir, 'undocumented', 'compiled-extension-module',   'python'),
-<<<<<<< HEAD
-=======
        os.path.join(demodir, 'undocumented', 'coordinates',                 'python'),
->>>>>>> 2677e9e0
        ]
 
     failed = []
