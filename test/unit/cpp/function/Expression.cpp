--- conflicted
+++ resolved
@@ -84,19 +84,9 @@
     ASSERT_NEAR(u0[0], u1[0], tol);
   }
 }
-<<<<<<< HEAD
 
 // Test all
 int Expression_main(int argc, char **argv) {
     testing::InitGoogleTest(&argc, argv);
     return RUN_ALL_TESTS();
-}
-=======
-//-----------------------------------------------------------------------------
-int main(int argc, char **argv)
-{
-  testing::InitGoogleTest(&argc, argv);
-  return RUN_ALL_TESTS();
-}
-//-----------------------------------------------------------------------------
->>>>>>> 42bfd073
+}