--- conflicted
+++ resolved
@@ -54,15 +54,9 @@
 
         tstop = 1.0
         u_true = Expression("exp(t)", t=tstop)
-<<<<<<< HEAD
-            
+
         for Scheme in [ForwardEuler, ExplicitMidPoint, RK4,
                        BackwardEuler, CN2, ESDIRK3, ESDIRK4]:
-=======
-
-        for Scheme in [ForwardEuler, BackwardEuler, ExplicitMidPoint,
-                       CN2, RK4]:
->>>>>>> 20613203
             scheme = Scheme(form, u)
             solver = RKSolver(scheme)
             u_errors = []
@@ -70,14 +64,8 @@
                 u.interpolate(Constant(1.0))
                 solver.step_interval(0., tstop, dt)
                 u_errors.append(u_true(0.0, 0.0) - u(0.0, 0.0))
-<<<<<<< HEAD
         
             self.assertTrue(scheme.order()-min(convergence_order(u_errors))<0.1)
-=======
-
-            self.assertAlmostEqual(min(convergence_order(u_errors)),
-                                   scheme.order(), 1)
->>>>>>> 20613203
 
         cpp.set_log_level(LEVEL)
 
@@ -97,15 +85,9 @@
 
         tstop = 1.0
         u_true = Expression(("cos(t)", "sin(t)"), t=tstop)
-<<<<<<< HEAD
             
         for Scheme in [ForwardEuler, ExplicitMidPoint, RK4,
                        BackwardEuler, CN2, ESDIRK3, ESDIRK4]:
-=======
-
-        for Scheme in [ForwardEuler, BackwardEuler, ExplicitMidPoint,
-                       CN2, RK4]:
->>>>>>> 20613203
             scheme = Scheme(form, u)
             solver = RKSolver(scheme)
             u_errors_0 = []
@@ -115,25 +97,12 @@
                 solver.step_interval(0., tstop, dt)
                 u_errors_0.append(u_true(0.0, 0.0)[0] - u(0.0, 0.0)[0])
                 u_errors_1.append(u_true(0.0, 0.0)[1] - u(0.0, 0.0)[1])
-<<<<<<< HEAD
         
             self.assertTrue(scheme.order()-min(convergence_order(u_errors_0))<0.1)
             self.assertTrue(scheme.order()-min(convergence_order(u_errors_1))<0.1)
 
         cpp.set_log_level(LEVEL)
         
-=======
-
-            self.assertAlmostEqual(min(convergence_order(u_errors_0)),
-                                   scheme.order(), 1)
-            self.assertAlmostEqual(min(convergence_order(u_errors_1)),
-                                   scheme.order(), 1)
-
-        cpp.set_log_level(LEVEL)
-
-
-
->>>>>>> 20613203
 if __name__ == "__main__":
     print ""
     print "Testing PyDOLFIN RKSolver operations"
